{
	"ImportPath": "k8s.io/apiextensions-apiserver",
	"GoVersion": "go1.8",
	"GodepVersion": "v79",
	"Packages": [
		"./..."
	],
	"Deps": [
		{
			"ImportPath": "bitbucket.org/ww/goautoneg",
			"Rev": "75cd24fc2f2c2a2088577d12123ddee5f54e0675"
		},
		{
			"ImportPath": "github.com/NYTimes/gziphandler",
			"Rev": "56545f4a5d46df9a6648819d1664c3a03a13ffdb"
		},
		{
			"ImportPath": "github.com/PuerkitoBio/purell",
			"Rev": "8a290539e2e8629dbc4e6bad948158f790ec31f4"
		},
		{
			"ImportPath": "github.com/PuerkitoBio/urlesc",
			"Rev": "5bd2802263f21d8788851d5305584c82a5c75d7e"
		},
		{
			"ImportPath": "github.com/asaskevich/govalidator",
			"Rev": "593d64559f7600f29581a3ee42177f5dbded27a9"
		},
		{
			"ImportPath": "github.com/beorn7/perks/quantile",
			"Rev": "3ac7bf7a47d159a033b107610db8a1b6575507a4"
		},
		{
			"ImportPath": "github.com/coreos/etcd/auth/authpb",
			"Rev": "0520cb9304cb2385f7e72b8bc02d6e4d3257158a"
		},
		{
			"ImportPath": "github.com/coreos/etcd/client",
			"Rev": "0520cb9304cb2385f7e72b8bc02d6e4d3257158a"
		},
		{
			"ImportPath": "github.com/coreos/etcd/clientv3",
			"Rev": "0520cb9304cb2385f7e72b8bc02d6e4d3257158a"
		},
		{
			"ImportPath": "github.com/coreos/etcd/etcdserver/api/v3rpc/rpctypes",
			"Rev": "0520cb9304cb2385f7e72b8bc02d6e4d3257158a"
		},
		{
			"ImportPath": "github.com/coreos/etcd/etcdserver/etcdserverpb",
			"Rev": "0520cb9304cb2385f7e72b8bc02d6e4d3257158a"
		},
		{
			"ImportPath": "github.com/coreos/etcd/mvcc/mvccpb",
			"Rev": "0520cb9304cb2385f7e72b8bc02d6e4d3257158a"
		},
		{
			"ImportPath": "github.com/coreos/etcd/pkg/fileutil",
			"Rev": "0520cb9304cb2385f7e72b8bc02d6e4d3257158a"
		},
		{
			"ImportPath": "github.com/coreos/etcd/pkg/pathutil",
			"Rev": "0520cb9304cb2385f7e72b8bc02d6e4d3257158a"
		},
		{
			"ImportPath": "github.com/coreos/etcd/pkg/tlsutil",
			"Rev": "0520cb9304cb2385f7e72b8bc02d6e4d3257158a"
		},
		{
			"ImportPath": "github.com/coreos/etcd/pkg/transport",
			"Rev": "0520cb9304cb2385f7e72b8bc02d6e4d3257158a"
		},
		{
			"ImportPath": "github.com/coreos/etcd/pkg/types",
			"Rev": "0520cb9304cb2385f7e72b8bc02d6e4d3257158a"
		},
		{
			"ImportPath": "github.com/coreos/go-systemd/daemon",
			"Rev": "48702e0da86bd25e76cfef347e2adeb434a0d0a6"
		},
		{
			"ImportPath": "github.com/coreos/go-systemd/journal",
			"Rev": "48702e0da86bd25e76cfef347e2adeb434a0d0a6"
		},
		{
			"ImportPath": "github.com/coreos/pkg/capnslog",
			"Rev": "fa29b1d70f0beaddd4c7021607cc3c3be8ce94b8"
		},
		{
			"ImportPath": "github.com/davecgh/go-spew/spew",
			"Rev": "782f4967f2dc4564575ca782fe2d04090b5faca8"
		},
		{
			"ImportPath": "github.com/elazarl/go-bindata-assetfs",
			"Rev": "3dcc96556217539f50599357fb481ac0dc7439b9"
		},
		{
			"ImportPath": "github.com/emicklei/go-restful",
			"Rev": "ff4f55a206334ef123e4f79bbf348980da81ca46"
		},
		{
			"ImportPath": "github.com/emicklei/go-restful-swagger12",
			"Rev": "dcef7f55730566d41eae5db10e7d6981829720f6"
		},
		{
			"ImportPath": "github.com/emicklei/go-restful/log",
			"Rev": "ff4f55a206334ef123e4f79bbf348980da81ca46"
		},
		{
			"ImportPath": "github.com/evanphx/json-patch",
			"Rev": "944e07253867aacae43c04b2e6a239005443f33a"
		},
		{
			"ImportPath": "github.com/ghodss/yaml",
			"Rev": "73d445a93680fa1a78ae23a5839bad48f32ba1ee"
		},
		{
			"ImportPath": "github.com/go-openapi/analysis",
			"Rev": "b44dc874b601d9e4e2f6e19140e794ba24bead3b"
		},
		{
			"ImportPath": "github.com/go-openapi/errors",
			"Rev": "d24ebc2075bad502fac3a8ae27aa6dd58e1952dc"
		},
		{
			"ImportPath": "github.com/go-openapi/jsonpointer",
			"Rev": "46af16f9f7b149af66e5d1bd010e3574dc06de98"
		},
		{
			"ImportPath": "github.com/go-openapi/jsonreference",
			"Rev": "13c6e3589ad90f49bd3e3bbe2c2cb3d7a4142272"
		},
		{
			"ImportPath": "github.com/go-openapi/loads",
			"Rev": "18441dfa706d924a39a030ee2c3b1d8d81917b38"
		},
		{
			"ImportPath": "github.com/go-openapi/runtime",
			"Rev": "11e322eeecc1032d5a0a96c566ed53f2b5c26e22"
		},
		{
			"ImportPath": "github.com/go-openapi/spec",
			"Rev": "6aced65f8501fe1217321abf0749d354824ba2ff"
		},
		{
			"ImportPath": "github.com/go-openapi/strfmt",
			"Rev": "d65c7fdb29eca313476e529628176fe17e58c488"
		},
		{
			"ImportPath": "github.com/go-openapi/swag",
			"Rev": "1d0bd113de87027671077d3c71eb3ac5d7dbba72"
		},
		{
			"ImportPath": "github.com/go-openapi/validate",
			"Rev": "deaf2c9013bc1a7f4c774662259a506ba874d80f"
		},
		{
			"ImportPath": "github.com/gogo/protobuf/proto",
			"Rev": "c0656edd0d9eab7c66d1eb0c568f9039345796f7"
		},
		{
			"ImportPath": "github.com/gogo/protobuf/sortkeys",
			"Rev": "c0656edd0d9eab7c66d1eb0c568f9039345796f7"
		},
		{
			"ImportPath": "github.com/golang/glog",
			"Rev": "44145f04b68cf362d9c4df2182967c2275eaefed"
		},
		{
			"ImportPath": "github.com/golang/protobuf/jsonpb",
			"Rev": "4bd1920723d7b7c925de087aa32e2187708897f7"
		},
		{
			"ImportPath": "github.com/golang/protobuf/proto",
			"Rev": "4bd1920723d7b7c925de087aa32e2187708897f7"
		},
		{
			"ImportPath": "github.com/golang/protobuf/ptypes",
			"Rev": "4bd1920723d7b7c925de087aa32e2187708897f7"
		},
		{
			"ImportPath": "github.com/golang/protobuf/ptypes/any",
			"Rev": "4bd1920723d7b7c925de087aa32e2187708897f7"
		},
		{
			"ImportPath": "github.com/golang/protobuf/ptypes/duration",
			"Rev": "4bd1920723d7b7c925de087aa32e2187708897f7"
		},
		{
			"ImportPath": "github.com/golang/protobuf/ptypes/timestamp",
			"Rev": "4bd1920723d7b7c925de087aa32e2187708897f7"
		},
		{
			"ImportPath": "github.com/google/btree",
			"Rev": "7d79101e329e5a3adf994758c578dab82b90c017"
		},
		{
			"ImportPath": "github.com/google/gofuzz",
			"Rev": "44d81051d367757e1c7c6a5a86423ece9afcf63c"
		},
		{
			"ImportPath": "github.com/googleapis/gnostic/OpenAPIv2",
			"Rev": "0c5108395e2debce0d731cf0287ddf7242066aba"
		},
		{
			"ImportPath": "github.com/googleapis/gnostic/compiler",
			"Rev": "0c5108395e2debce0d731cf0287ddf7242066aba"
		},
		{
			"ImportPath": "github.com/googleapis/gnostic/extensions",
			"Rev": "0c5108395e2debce0d731cf0287ddf7242066aba"
		},
		{
			"ImportPath": "github.com/gregjones/httpcache",
			"Rev": "787624de3eb7bd915c329cba748687a3b22666a6"
		},
		{
			"ImportPath": "github.com/gregjones/httpcache/diskcache",
			"Rev": "787624de3eb7bd915c329cba748687a3b22666a6"
		},
		{
			"ImportPath": "github.com/grpc-ecosystem/go-grpc-prometheus",
			"Rev": "2500245aa6110c562d17020fb31a2c133d737799"
		},
		{
			"ImportPath": "github.com/grpc-ecosystem/grpc-gateway/runtime",
			"Rev": "84398b94e188ee336f307779b57b3aa91af7063c"
		},
		{
			"ImportPath": "github.com/grpc-ecosystem/grpc-gateway/runtime/internal",
			"Rev": "84398b94e188ee336f307779b57b3aa91af7063c"
		},
		{
			"ImportPath": "github.com/grpc-ecosystem/grpc-gateway/utilities",
			"Rev": "84398b94e188ee336f307779b57b3aa91af7063c"
		},
		{
			"ImportPath": "github.com/hashicorp/golang-lru",
			"Rev": "a0d98a5f288019575c6d1f4bb1573fef2d1fcdc4"
		},
		{
			"ImportPath": "github.com/hashicorp/golang-lru/simplelru",
			"Rev": "a0d98a5f288019575c6d1f4bb1573fef2d1fcdc4"
		},
		{
			"ImportPath": "github.com/howeyc/gopass",
			"Rev": "bf9dde6d0d2c004a008c27aaee91170c786f6db8"
		},
		{
			"ImportPath": "github.com/imdario/mergo",
			"Rev": "6633656539c1639d9d78127b7d47c622b5d7b6dc"
		},
		{
			"ImportPath": "github.com/inconshreveable/mousetrap",
			"Rev": "76626ae9c91c4f2a10f34cad8ce83ea42c93bb75"
		},
		{
			"ImportPath": "github.com/json-iterator/go",
			"Rev": "36b14963da70d11297d313183d7e6388c8510e1e"
		},
		{
			"ImportPath": "github.com/juju/ratelimit",
			"Rev": "5b9ff866471762aa2ab2dced63c9fb6f53921342"
		},
		{
			"ImportPath": "github.com/mailru/easyjson/buffer",
			"Rev": "d5b7844b561a7bc640052f1b935f7b800330d7e0"
		},
		{
			"ImportPath": "github.com/mailru/easyjson/jlexer",
			"Rev": "d5b7844b561a7bc640052f1b935f7b800330d7e0"
		},
		{
			"ImportPath": "github.com/mailru/easyjson/jwriter",
			"Rev": "d5b7844b561a7bc640052f1b935f7b800330d7e0"
		},
		{
			"ImportPath": "github.com/matttproud/golang_protobuf_extensions/pbutil",
			"Rev": "fc2b8d3a73c4867e51861bbdd5ae3c1f0869dd6a"
		},
		{
			"ImportPath": "github.com/mxk/go-flowrate/flowrate",
			"Rev": "cca7078d478f8520f85629ad7c68962d31ed7682"
		},
		{
			"ImportPath": "github.com/pborman/uuid",
			"Rev": "ca53cad383cad2479bbba7f7a1a05797ec1386e4"
		},
		{
			"ImportPath": "github.com/peterbourgon/diskv",
			"Rev": "5f041e8faa004a95c88a202771f4cc3e991971e6"
		},
		{
			"ImportPath": "github.com/pkg/errors",
			"Rev": "a22138067af1c4942683050411a841ade67fe1eb"
		},
		{
			"ImportPath": "github.com/pmezard/go-difflib/difflib",
			"Rev": "d8ed2627bdf02c080bf22230dbb337003b7aba2d"
		},
		{
			"ImportPath": "github.com/prometheus/client_golang/prometheus",
			"Rev": "e7e903064f5e9eb5da98208bae10b475d4db0f8c"
		},
		{
			"ImportPath": "github.com/prometheus/client_model/go",
			"Rev": "fa8ad6fec33561be4280a8f0514318c79d7f6cb6"
		},
		{
			"ImportPath": "github.com/prometheus/common/expfmt",
			"Rev": "13ba4ddd0caa9c28ca7b7bffe1dfa9ed8d5ef207"
		},
		{
			"ImportPath": "github.com/prometheus/common/internal/bitbucket.org/ww/goautoneg",
			"Rev": "13ba4ddd0caa9c28ca7b7bffe1dfa9ed8d5ef207"
		},
		{
			"ImportPath": "github.com/prometheus/common/model",
			"Rev": "13ba4ddd0caa9c28ca7b7bffe1dfa9ed8d5ef207"
		},
		{
			"ImportPath": "github.com/prometheus/procfs",
			"Rev": "65c1f6f8f0fc1e2185eb9863a3bc751496404259"
		},
		{
			"ImportPath": "github.com/prometheus/procfs/xfs",
			"Rev": "65c1f6f8f0fc1e2185eb9863a3bc751496404259"
		},
		{
			"ImportPath": "github.com/spf13/cobra",
			"Rev": "f62e98d28ab7ad31d707ba837a966378465c7b57"
		},
		{
			"ImportPath": "github.com/spf13/pflag",
			"Rev": "9ff6c6923cfffbcd502984b8e0c80539a94968b7"
		},
		{
			"ImportPath": "github.com/stretchr/testify/assert",
			"Rev": "f6abca593680b2315d2075e0f5e2a9751e3f431a"
		},
		{
			"ImportPath": "github.com/stretchr/testify/require",
			"Rev": "f6abca593680b2315d2075e0f5e2a9751e3f431a"
		},
		{
			"ImportPath": "github.com/ugorji/go/codec",
			"Rev": "ded73eae5db7e7a0ef6f55aace87a2873c5d2b74"
		},
		{
			"ImportPath": "golang.org/x/crypto/ssh/terminal",
			"Rev": "81e90905daefcd6fd217b62423c0908922eadb30"
		},
		{
			"ImportPath": "golang.org/x/net/context",
			"Rev": "1c05540f6879653db88113bc4a2b70aec4bd491f"
		},
		{
			"ImportPath": "golang.org/x/net/html",
			"Rev": "1c05540f6879653db88113bc4a2b70aec4bd491f"
		},
		{
			"ImportPath": "golang.org/x/net/html/atom",
			"Rev": "1c05540f6879653db88113bc4a2b70aec4bd491f"
		},
		{
			"ImportPath": "golang.org/x/net/http2",
			"Rev": "1c05540f6879653db88113bc4a2b70aec4bd491f"
		},
		{
			"ImportPath": "golang.org/x/net/http2/hpack",
			"Rev": "1c05540f6879653db88113bc4a2b70aec4bd491f"
		},
		{
			"ImportPath": "golang.org/x/net/idna",
			"Rev": "1c05540f6879653db88113bc4a2b70aec4bd491f"
		},
		{
			"ImportPath": "golang.org/x/net/internal/timeseries",
			"Rev": "1c05540f6879653db88113bc4a2b70aec4bd491f"
		},
		{
			"ImportPath": "golang.org/x/net/lex/httplex",
			"Rev": "1c05540f6879653db88113bc4a2b70aec4bd491f"
		},
		{
			"ImportPath": "golang.org/x/net/trace",
			"Rev": "1c05540f6879653db88113bc4a2b70aec4bd491f"
		},
		{
			"ImportPath": "golang.org/x/net/websocket",
			"Rev": "1c05540f6879653db88113bc4a2b70aec4bd491f"
		},
		{
			"ImportPath": "golang.org/x/sys/unix",
			"Rev": "7ddbeae9ae08c6a06a59597f0c9edbc5ff2444ce"
		},
		{
			"ImportPath": "golang.org/x/sys/windows",
			"Rev": "7ddbeae9ae08c6a06a59597f0c9edbc5ff2444ce"
		},
		{
			"ImportPath": "golang.org/x/text/cases",
			"Rev": "b19bf474d317b857955b12035d2c5acb57ce8b01"
		},
		{
			"ImportPath": "golang.org/x/text/internal",
			"Rev": "b19bf474d317b857955b12035d2c5acb57ce8b01"
		},
		{
			"ImportPath": "golang.org/x/text/internal/tag",
			"Rev": "b19bf474d317b857955b12035d2c5acb57ce8b01"
		},
		{
			"ImportPath": "golang.org/x/text/language",
			"Rev": "b19bf474d317b857955b12035d2c5acb57ce8b01"
		},
		{
			"ImportPath": "golang.org/x/text/runes",
			"Rev": "b19bf474d317b857955b12035d2c5acb57ce8b01"
		},
		{
			"ImportPath": "golang.org/x/text/secure/bidirule",
			"Rev": "b19bf474d317b857955b12035d2c5acb57ce8b01"
		},
		{
			"ImportPath": "golang.org/x/text/secure/precis",
			"Rev": "b19bf474d317b857955b12035d2c5acb57ce8b01"
		},
		{
			"ImportPath": "golang.org/x/text/transform",
			"Rev": "b19bf474d317b857955b12035d2c5acb57ce8b01"
		},
		{
			"ImportPath": "golang.org/x/text/unicode/bidi",
			"Rev": "b19bf474d317b857955b12035d2c5acb57ce8b01"
		},
		{
			"ImportPath": "golang.org/x/text/unicode/norm",
			"Rev": "b19bf474d317b857955b12035d2c5acb57ce8b01"
		},
		{
			"ImportPath": "golang.org/x/text/width",
			"Rev": "b19bf474d317b857955b12035d2c5acb57ce8b01"
		},
		{
			"ImportPath": "google.golang.org/genproto/googleapis/rpc/status",
			"Rev": "09f6ed296fc66555a25fe4ce95173148778dfa85"
		},
		{
			"ImportPath": "google.golang.org/grpc",
			"Rev": "d2e1b51f33ff8c5e4a15560ff049d200e83726c5"
		},
		{
			"ImportPath": "google.golang.org/grpc/codes",
			"Rev": "d2e1b51f33ff8c5e4a15560ff049d200e83726c5"
		},
		{
			"ImportPath": "google.golang.org/grpc/credentials",
			"Rev": "d2e1b51f33ff8c5e4a15560ff049d200e83726c5"
		},
		{
			"ImportPath": "google.golang.org/grpc/grpclb/grpc_lb_v1",
			"Rev": "d2e1b51f33ff8c5e4a15560ff049d200e83726c5"
		},
		{
			"ImportPath": "google.golang.org/grpc/grpclog",
			"Rev": "d2e1b51f33ff8c5e4a15560ff049d200e83726c5"
		},
		{
			"ImportPath": "google.golang.org/grpc/internal",
			"Rev": "d2e1b51f33ff8c5e4a15560ff049d200e83726c5"
		},
		{
			"ImportPath": "google.golang.org/grpc/keepalive",
			"Rev": "d2e1b51f33ff8c5e4a15560ff049d200e83726c5"
		},
		{
			"ImportPath": "google.golang.org/grpc/metadata",
			"Rev": "d2e1b51f33ff8c5e4a15560ff049d200e83726c5"
		},
		{
			"ImportPath": "google.golang.org/grpc/naming",
			"Rev": "d2e1b51f33ff8c5e4a15560ff049d200e83726c5"
		},
		{
			"ImportPath": "google.golang.org/grpc/peer",
			"Rev": "d2e1b51f33ff8c5e4a15560ff049d200e83726c5"
		},
		{
			"ImportPath": "google.golang.org/grpc/stats",
			"Rev": "d2e1b51f33ff8c5e4a15560ff049d200e83726c5"
		},
		{
			"ImportPath": "google.golang.org/grpc/status",
			"Rev": "d2e1b51f33ff8c5e4a15560ff049d200e83726c5"
		},
		{
			"ImportPath": "google.golang.org/grpc/tap",
			"Rev": "d2e1b51f33ff8c5e4a15560ff049d200e83726c5"
		},
		{
			"ImportPath": "google.golang.org/grpc/transport",
			"Rev": "d2e1b51f33ff8c5e4a15560ff049d200e83726c5"
		},
		{
			"ImportPath": "gopkg.in/inf.v0",
			"Rev": "3887ee99ecf07df5b447e9b00d9c0b2adaa9f3e4"
		},
		{
			"ImportPath": "gopkg.in/natefinch/lumberjack.v2",
			"Rev": "20b71e5b60d756d3d2f80def009790325acc2b23"
		},
		{
			"ImportPath": "gopkg.in/yaml.v2",
			"Rev": "53feefa2559fb8dfa8d81baad31be332c97d6c77"
		},
		{
			"ImportPath": "k8s.io/api/admissionregistration/v1alpha1",
<<<<<<< HEAD
			"Rev": "e6efbd0b1d6e322880d7269250f6d3a29536e23f"
		},
		{
			"ImportPath": "k8s.io/api/apps/v1beta1",
			"Rev": "e6efbd0b1d6e322880d7269250f6d3a29536e23f"
		},
		{
			"ImportPath": "k8s.io/api/apps/v1beta2",
			"Rev": "e6efbd0b1d6e322880d7269250f6d3a29536e23f"
		},
		{
			"ImportPath": "k8s.io/api/authentication/v1",
			"Rev": "e6efbd0b1d6e322880d7269250f6d3a29536e23f"
		},
		{
			"ImportPath": "k8s.io/api/authentication/v1beta1",
			"Rev": "e6efbd0b1d6e322880d7269250f6d3a29536e23f"
		},
		{
			"ImportPath": "k8s.io/api/authorization/v1",
			"Rev": "e6efbd0b1d6e322880d7269250f6d3a29536e23f"
		},
		{
			"ImportPath": "k8s.io/api/authorization/v1beta1",
			"Rev": "e6efbd0b1d6e322880d7269250f6d3a29536e23f"
		},
		{
			"ImportPath": "k8s.io/api/autoscaling/v1",
			"Rev": "e6efbd0b1d6e322880d7269250f6d3a29536e23f"
		},
		{
			"ImportPath": "k8s.io/api/autoscaling/v2alpha1",
			"Rev": "e6efbd0b1d6e322880d7269250f6d3a29536e23f"
		},
		{
			"ImportPath": "k8s.io/api/batch/v1",
			"Rev": "e6efbd0b1d6e322880d7269250f6d3a29536e23f"
		},
		{
			"ImportPath": "k8s.io/api/batch/v1beta1",
			"Rev": "e6efbd0b1d6e322880d7269250f6d3a29536e23f"
		},
		{
			"ImportPath": "k8s.io/api/batch/v2alpha1",
			"Rev": "e6efbd0b1d6e322880d7269250f6d3a29536e23f"
		},
		{
			"ImportPath": "k8s.io/api/certificates/v1beta1",
			"Rev": "e6efbd0b1d6e322880d7269250f6d3a29536e23f"
		},
		{
			"ImportPath": "k8s.io/api/core/v1",
			"Rev": "e6efbd0b1d6e322880d7269250f6d3a29536e23f"
		},
		{
			"ImportPath": "k8s.io/api/extensions/v1beta1",
			"Rev": "e6efbd0b1d6e322880d7269250f6d3a29536e23f"
		},
		{
			"ImportPath": "k8s.io/api/networking/v1",
			"Rev": "e6efbd0b1d6e322880d7269250f6d3a29536e23f"
		},
		{
			"ImportPath": "k8s.io/api/policy/v1beta1",
			"Rev": "e6efbd0b1d6e322880d7269250f6d3a29536e23f"
		},
		{
			"ImportPath": "k8s.io/api/rbac/v1",
			"Rev": "e6efbd0b1d6e322880d7269250f6d3a29536e23f"
		},
		{
			"ImportPath": "k8s.io/api/rbac/v1alpha1",
			"Rev": "e6efbd0b1d6e322880d7269250f6d3a29536e23f"
		},
		{
			"ImportPath": "k8s.io/api/rbac/v1beta1",
			"Rev": "e6efbd0b1d6e322880d7269250f6d3a29536e23f"
		},
		{
			"ImportPath": "k8s.io/api/scheduling/v1alpha1",
			"Rev": "e6efbd0b1d6e322880d7269250f6d3a29536e23f"
		},
		{
			"ImportPath": "k8s.io/api/settings/v1alpha1",
			"Rev": "e6efbd0b1d6e322880d7269250f6d3a29536e23f"
		},
		{
			"ImportPath": "k8s.io/api/storage/v1",
			"Rev": "e6efbd0b1d6e322880d7269250f6d3a29536e23f"
		},
		{
			"ImportPath": "k8s.io/api/storage/v1beta1",
			"Rev": "e6efbd0b1d6e322880d7269250f6d3a29536e23f"
		},
		{
			"ImportPath": "k8s.io/apimachinery/pkg/api/equality",
			"Rev": "76ee1d9c63d7fc57d31491f2989d72ff961403f3"
		},
		{
			"ImportPath": "k8s.io/apimachinery/pkg/api/errors",
			"Rev": "76ee1d9c63d7fc57d31491f2989d72ff961403f3"
		},
		{
			"ImportPath": "k8s.io/apimachinery/pkg/api/meta",
			"Rev": "76ee1d9c63d7fc57d31491f2989d72ff961403f3"
		},
		{
			"ImportPath": "k8s.io/apimachinery/pkg/api/resource",
			"Rev": "76ee1d9c63d7fc57d31491f2989d72ff961403f3"
		},
		{
			"ImportPath": "k8s.io/apimachinery/pkg/api/testing",
			"Rev": "76ee1d9c63d7fc57d31491f2989d72ff961403f3"
		},
		{
			"ImportPath": "k8s.io/apimachinery/pkg/api/testing/fuzzer",
			"Rev": "76ee1d9c63d7fc57d31491f2989d72ff961403f3"
		},
		{
			"ImportPath": "k8s.io/apimachinery/pkg/api/testing/roundtrip",
			"Rev": "76ee1d9c63d7fc57d31491f2989d72ff961403f3"
		},
		{
			"ImportPath": "k8s.io/apimachinery/pkg/api/validation",
			"Rev": "76ee1d9c63d7fc57d31491f2989d72ff961403f3"
		},
		{
			"ImportPath": "k8s.io/apimachinery/pkg/api/validation/path",
			"Rev": "76ee1d9c63d7fc57d31491f2989d72ff961403f3"
		},
		{
			"ImportPath": "k8s.io/apimachinery/pkg/apimachinery",
			"Rev": "76ee1d9c63d7fc57d31491f2989d72ff961403f3"
		},
		{
			"ImportPath": "k8s.io/apimachinery/pkg/apimachinery/announced",
			"Rev": "76ee1d9c63d7fc57d31491f2989d72ff961403f3"
		},
		{
			"ImportPath": "k8s.io/apimachinery/pkg/apimachinery/registered",
			"Rev": "76ee1d9c63d7fc57d31491f2989d72ff961403f3"
		},
		{
			"ImportPath": "k8s.io/apimachinery/pkg/apis/meta/fuzzer",
			"Rev": "76ee1d9c63d7fc57d31491f2989d72ff961403f3"
		},
		{
			"ImportPath": "k8s.io/apimachinery/pkg/apis/meta/internalversion",
			"Rev": "76ee1d9c63d7fc57d31491f2989d72ff961403f3"
		},
		{
			"ImportPath": "k8s.io/apimachinery/pkg/apis/meta/v1",
			"Rev": "76ee1d9c63d7fc57d31491f2989d72ff961403f3"
		},
		{
			"ImportPath": "k8s.io/apimachinery/pkg/apis/meta/v1/unstructured",
			"Rev": "76ee1d9c63d7fc57d31491f2989d72ff961403f3"
		},
		{
			"ImportPath": "k8s.io/apimachinery/pkg/apis/meta/v1/validation",
			"Rev": "76ee1d9c63d7fc57d31491f2989d72ff961403f3"
		},
		{
			"ImportPath": "k8s.io/apimachinery/pkg/apis/meta/v1alpha1",
			"Rev": "76ee1d9c63d7fc57d31491f2989d72ff961403f3"
		},
		{
			"ImportPath": "k8s.io/apimachinery/pkg/conversion",
			"Rev": "76ee1d9c63d7fc57d31491f2989d72ff961403f3"
		},
		{
			"ImportPath": "k8s.io/apimachinery/pkg/conversion/queryparams",
			"Rev": "76ee1d9c63d7fc57d31491f2989d72ff961403f3"
		},
		{
			"ImportPath": "k8s.io/apimachinery/pkg/conversion/unstructured",
			"Rev": "76ee1d9c63d7fc57d31491f2989d72ff961403f3"
		},
		{
			"ImportPath": "k8s.io/apimachinery/pkg/fields",
			"Rev": "76ee1d9c63d7fc57d31491f2989d72ff961403f3"
		},
		{
			"ImportPath": "k8s.io/apimachinery/pkg/labels",
			"Rev": "76ee1d9c63d7fc57d31491f2989d72ff961403f3"
		},
		{
			"ImportPath": "k8s.io/apimachinery/pkg/runtime",
			"Rev": "76ee1d9c63d7fc57d31491f2989d72ff961403f3"
		},
		{
			"ImportPath": "k8s.io/apimachinery/pkg/runtime/schema",
			"Rev": "76ee1d9c63d7fc57d31491f2989d72ff961403f3"
		},
		{
			"ImportPath": "k8s.io/apimachinery/pkg/runtime/serializer",
			"Rev": "76ee1d9c63d7fc57d31491f2989d72ff961403f3"
		},
		{
			"ImportPath": "k8s.io/apimachinery/pkg/runtime/serializer/json",
			"Rev": "76ee1d9c63d7fc57d31491f2989d72ff961403f3"
		},
		{
			"ImportPath": "k8s.io/apimachinery/pkg/runtime/serializer/protobuf",
			"Rev": "76ee1d9c63d7fc57d31491f2989d72ff961403f3"
		},
		{
			"ImportPath": "k8s.io/apimachinery/pkg/runtime/serializer/recognizer",
			"Rev": "76ee1d9c63d7fc57d31491f2989d72ff961403f3"
		},
		{
			"ImportPath": "k8s.io/apimachinery/pkg/runtime/serializer/streaming",
			"Rev": "76ee1d9c63d7fc57d31491f2989d72ff961403f3"
		},
		{
			"ImportPath": "k8s.io/apimachinery/pkg/runtime/serializer/versioning",
			"Rev": "76ee1d9c63d7fc57d31491f2989d72ff961403f3"
		},
		{
			"ImportPath": "k8s.io/apimachinery/pkg/selection",
			"Rev": "76ee1d9c63d7fc57d31491f2989d72ff961403f3"
		},
		{
			"ImportPath": "k8s.io/apimachinery/pkg/types",
			"Rev": "76ee1d9c63d7fc57d31491f2989d72ff961403f3"
		},
		{
			"ImportPath": "k8s.io/apimachinery/pkg/util/cache",
			"Rev": "76ee1d9c63d7fc57d31491f2989d72ff961403f3"
		},
		{
			"ImportPath": "k8s.io/apimachinery/pkg/util/clock",
			"Rev": "76ee1d9c63d7fc57d31491f2989d72ff961403f3"
		},
		{
			"ImportPath": "k8s.io/apimachinery/pkg/util/diff",
			"Rev": "76ee1d9c63d7fc57d31491f2989d72ff961403f3"
		},
		{
			"ImportPath": "k8s.io/apimachinery/pkg/util/errors",
			"Rev": "76ee1d9c63d7fc57d31491f2989d72ff961403f3"
		},
		{
			"ImportPath": "k8s.io/apimachinery/pkg/util/framer",
			"Rev": "76ee1d9c63d7fc57d31491f2989d72ff961403f3"
		},
		{
			"ImportPath": "k8s.io/apimachinery/pkg/util/httpstream",
			"Rev": "76ee1d9c63d7fc57d31491f2989d72ff961403f3"
		},
		{
			"ImportPath": "k8s.io/apimachinery/pkg/util/intstr",
			"Rev": "76ee1d9c63d7fc57d31491f2989d72ff961403f3"
		},
		{
			"ImportPath": "k8s.io/apimachinery/pkg/util/json",
			"Rev": "76ee1d9c63d7fc57d31491f2989d72ff961403f3"
		},
		{
			"ImportPath": "k8s.io/apimachinery/pkg/util/mergepatch",
			"Rev": "76ee1d9c63d7fc57d31491f2989d72ff961403f3"
		},
		{
			"ImportPath": "k8s.io/apimachinery/pkg/util/net",
			"Rev": "76ee1d9c63d7fc57d31491f2989d72ff961403f3"
		},
		{
			"ImportPath": "k8s.io/apimachinery/pkg/util/proxy",
			"Rev": "76ee1d9c63d7fc57d31491f2989d72ff961403f3"
		},
		{
			"ImportPath": "k8s.io/apimachinery/pkg/util/rand",
			"Rev": "76ee1d9c63d7fc57d31491f2989d72ff961403f3"
		},
		{
			"ImportPath": "k8s.io/apimachinery/pkg/util/runtime",
			"Rev": "76ee1d9c63d7fc57d31491f2989d72ff961403f3"
		},
		{
			"ImportPath": "k8s.io/apimachinery/pkg/util/sets",
			"Rev": "76ee1d9c63d7fc57d31491f2989d72ff961403f3"
		},
		{
			"ImportPath": "k8s.io/apimachinery/pkg/util/strategicpatch",
			"Rev": "76ee1d9c63d7fc57d31491f2989d72ff961403f3"
		},
		{
			"ImportPath": "k8s.io/apimachinery/pkg/util/uuid",
			"Rev": "76ee1d9c63d7fc57d31491f2989d72ff961403f3"
		},
		{
			"ImportPath": "k8s.io/apimachinery/pkg/util/validation",
			"Rev": "76ee1d9c63d7fc57d31491f2989d72ff961403f3"
		},
		{
			"ImportPath": "k8s.io/apimachinery/pkg/util/validation/field",
			"Rev": "76ee1d9c63d7fc57d31491f2989d72ff961403f3"
		},
		{
			"ImportPath": "k8s.io/apimachinery/pkg/util/wait",
			"Rev": "76ee1d9c63d7fc57d31491f2989d72ff961403f3"
		},
		{
			"ImportPath": "k8s.io/apimachinery/pkg/util/yaml",
			"Rev": "76ee1d9c63d7fc57d31491f2989d72ff961403f3"
		},
		{
			"ImportPath": "k8s.io/apimachinery/pkg/version",
			"Rev": "76ee1d9c63d7fc57d31491f2989d72ff961403f3"
		},
		{
			"ImportPath": "k8s.io/apimachinery/pkg/watch",
			"Rev": "76ee1d9c63d7fc57d31491f2989d72ff961403f3"
		},
		{
			"ImportPath": "k8s.io/apimachinery/third_party/forked/golang/json",
			"Rev": "76ee1d9c63d7fc57d31491f2989d72ff961403f3"
		},
		{
			"ImportPath": "k8s.io/apimachinery/third_party/forked/golang/netutil",
			"Rev": "76ee1d9c63d7fc57d31491f2989d72ff961403f3"
		},
		{
			"ImportPath": "k8s.io/apimachinery/third_party/forked/golang/reflect",
			"Rev": "76ee1d9c63d7fc57d31491f2989d72ff961403f3"
		},
		{
			"ImportPath": "k8s.io/apiserver/pkg/admission",
			"Rev": "6bfd373e50c1c0e026712b4d8c809241eb7da87a"
		},
		{
			"ImportPath": "k8s.io/apiserver/pkg/admission/initializer",
			"Rev": "6bfd373e50c1c0e026712b4d8c809241eb7da87a"
		},
		{
			"ImportPath": "k8s.io/apiserver/pkg/admission/plugin/namespace/lifecycle",
			"Rev": "6bfd373e50c1c0e026712b4d8c809241eb7da87a"
		},
		{
			"ImportPath": "k8s.io/apiserver/pkg/apis/apiserver",
			"Rev": "6bfd373e50c1c0e026712b4d8c809241eb7da87a"
		},
		{
			"ImportPath": "k8s.io/apiserver/pkg/apis/apiserver/install",
			"Rev": "6bfd373e50c1c0e026712b4d8c809241eb7da87a"
		},
		{
			"ImportPath": "k8s.io/apiserver/pkg/apis/apiserver/v1alpha1",
			"Rev": "6bfd373e50c1c0e026712b4d8c809241eb7da87a"
		},
		{
			"ImportPath": "k8s.io/apiserver/pkg/apis/audit",
			"Rev": "6bfd373e50c1c0e026712b4d8c809241eb7da87a"
		},
		{
			"ImportPath": "k8s.io/apiserver/pkg/apis/audit/install",
			"Rev": "6bfd373e50c1c0e026712b4d8c809241eb7da87a"
		},
		{
			"ImportPath": "k8s.io/apiserver/pkg/apis/audit/v1alpha1",
			"Rev": "6bfd373e50c1c0e026712b4d8c809241eb7da87a"
		},
		{
			"ImportPath": "k8s.io/apiserver/pkg/apis/audit/v1beta1",
			"Rev": "6bfd373e50c1c0e026712b4d8c809241eb7da87a"
		},
		{
			"ImportPath": "k8s.io/apiserver/pkg/apis/audit/validation",
			"Rev": "6bfd373e50c1c0e026712b4d8c809241eb7da87a"
		},
		{
			"ImportPath": "k8s.io/apiserver/pkg/audit",
			"Rev": "6bfd373e50c1c0e026712b4d8c809241eb7da87a"
		},
		{
			"ImportPath": "k8s.io/apiserver/pkg/audit/policy",
			"Rev": "6bfd373e50c1c0e026712b4d8c809241eb7da87a"
		},
		{
			"ImportPath": "k8s.io/apiserver/pkg/authentication/authenticator",
			"Rev": "6bfd373e50c1c0e026712b4d8c809241eb7da87a"
		},
		{
			"ImportPath": "k8s.io/apiserver/pkg/authentication/authenticatorfactory",
			"Rev": "6bfd373e50c1c0e026712b4d8c809241eb7da87a"
		},
		{
			"ImportPath": "k8s.io/apiserver/pkg/authentication/group",
			"Rev": "6bfd373e50c1c0e026712b4d8c809241eb7da87a"
		},
		{
			"ImportPath": "k8s.io/apiserver/pkg/authentication/request/anonymous",
			"Rev": "6bfd373e50c1c0e026712b4d8c809241eb7da87a"
		},
		{
			"ImportPath": "k8s.io/apiserver/pkg/authentication/request/bearertoken",
			"Rev": "6bfd373e50c1c0e026712b4d8c809241eb7da87a"
		},
		{
			"ImportPath": "k8s.io/apiserver/pkg/authentication/request/headerrequest",
			"Rev": "6bfd373e50c1c0e026712b4d8c809241eb7da87a"
		},
		{
			"ImportPath": "k8s.io/apiserver/pkg/authentication/request/union",
			"Rev": "6bfd373e50c1c0e026712b4d8c809241eb7da87a"
		},
		{
			"ImportPath": "k8s.io/apiserver/pkg/authentication/request/websocket",
			"Rev": "6bfd373e50c1c0e026712b4d8c809241eb7da87a"
		},
		{
			"ImportPath": "k8s.io/apiserver/pkg/authentication/request/x509",
			"Rev": "6bfd373e50c1c0e026712b4d8c809241eb7da87a"
		},
		{
			"ImportPath": "k8s.io/apiserver/pkg/authentication/serviceaccount",
			"Rev": "6bfd373e50c1c0e026712b4d8c809241eb7da87a"
		},
		{
			"ImportPath": "k8s.io/apiserver/pkg/authentication/token/tokenfile",
			"Rev": "6bfd373e50c1c0e026712b4d8c809241eb7da87a"
		},
		{
			"ImportPath": "k8s.io/apiserver/pkg/authentication/user",
			"Rev": "6bfd373e50c1c0e026712b4d8c809241eb7da87a"
		},
		{
			"ImportPath": "k8s.io/apiserver/pkg/authorization/authorizer",
			"Rev": "6bfd373e50c1c0e026712b4d8c809241eb7da87a"
		},
		{
			"ImportPath": "k8s.io/apiserver/pkg/authorization/authorizerfactory",
			"Rev": "6bfd373e50c1c0e026712b4d8c809241eb7da87a"
		},
		{
			"ImportPath": "k8s.io/apiserver/pkg/authorization/union",
			"Rev": "6bfd373e50c1c0e026712b4d8c809241eb7da87a"
		},
		{
			"ImportPath": "k8s.io/apiserver/pkg/endpoints",
			"Rev": "6bfd373e50c1c0e026712b4d8c809241eb7da87a"
		},
		{
			"ImportPath": "k8s.io/apiserver/pkg/endpoints/discovery",
			"Rev": "6bfd373e50c1c0e026712b4d8c809241eb7da87a"
		},
		{
			"ImportPath": "k8s.io/apiserver/pkg/endpoints/filters",
			"Rev": "6bfd373e50c1c0e026712b4d8c809241eb7da87a"
		},
		{
			"ImportPath": "k8s.io/apiserver/pkg/endpoints/handlers",
			"Rev": "6bfd373e50c1c0e026712b4d8c809241eb7da87a"
		},
		{
			"ImportPath": "k8s.io/apiserver/pkg/endpoints/handlers/negotiation",
			"Rev": "6bfd373e50c1c0e026712b4d8c809241eb7da87a"
		},
		{
			"ImportPath": "k8s.io/apiserver/pkg/endpoints/handlers/responsewriters",
			"Rev": "6bfd373e50c1c0e026712b4d8c809241eb7da87a"
		},
		{
			"ImportPath": "k8s.io/apiserver/pkg/endpoints/metrics",
			"Rev": "6bfd373e50c1c0e026712b4d8c809241eb7da87a"
		},
		{
			"ImportPath": "k8s.io/apiserver/pkg/endpoints/openapi",
			"Rev": "6bfd373e50c1c0e026712b4d8c809241eb7da87a"
		},
		{
			"ImportPath": "k8s.io/apiserver/pkg/endpoints/request",
			"Rev": "6bfd373e50c1c0e026712b4d8c809241eb7da87a"
		},
		{
			"ImportPath": "k8s.io/apiserver/pkg/features",
			"Rev": "6bfd373e50c1c0e026712b4d8c809241eb7da87a"
		},
		{
			"ImportPath": "k8s.io/apiserver/pkg/registry/generic",
			"Rev": "6bfd373e50c1c0e026712b4d8c809241eb7da87a"
		},
		{
			"ImportPath": "k8s.io/apiserver/pkg/registry/generic/registry",
			"Rev": "6bfd373e50c1c0e026712b4d8c809241eb7da87a"
		},
		{
			"ImportPath": "k8s.io/apiserver/pkg/registry/rest",
			"Rev": "6bfd373e50c1c0e026712b4d8c809241eb7da87a"
		},
		{
			"ImportPath": "k8s.io/apiserver/pkg/server",
			"Rev": "6bfd373e50c1c0e026712b4d8c809241eb7da87a"
		},
		{
			"ImportPath": "k8s.io/apiserver/pkg/server/filters",
			"Rev": "6bfd373e50c1c0e026712b4d8c809241eb7da87a"
		},
		{
			"ImportPath": "k8s.io/apiserver/pkg/server/healthz",
			"Rev": "6bfd373e50c1c0e026712b4d8c809241eb7da87a"
		},
		{
			"ImportPath": "k8s.io/apiserver/pkg/server/httplog",
			"Rev": "6bfd373e50c1c0e026712b4d8c809241eb7da87a"
		},
		{
			"ImportPath": "k8s.io/apiserver/pkg/server/mux",
			"Rev": "6bfd373e50c1c0e026712b4d8c809241eb7da87a"
		},
		{
			"ImportPath": "k8s.io/apiserver/pkg/server/options",
			"Rev": "6bfd373e50c1c0e026712b4d8c809241eb7da87a"
		},
		{
			"ImportPath": "k8s.io/apiserver/pkg/server/routes",
			"Rev": "6bfd373e50c1c0e026712b4d8c809241eb7da87a"
		},
		{
			"ImportPath": "k8s.io/apiserver/pkg/server/routes/data/swagger",
			"Rev": "6bfd373e50c1c0e026712b4d8c809241eb7da87a"
		},
		{
			"ImportPath": "k8s.io/apiserver/pkg/server/storage",
			"Rev": "6bfd373e50c1c0e026712b4d8c809241eb7da87a"
		},
		{
			"ImportPath": "k8s.io/apiserver/pkg/storage",
			"Rev": "6bfd373e50c1c0e026712b4d8c809241eb7da87a"
		},
		{
			"ImportPath": "k8s.io/apiserver/pkg/storage/errors",
			"Rev": "6bfd373e50c1c0e026712b4d8c809241eb7da87a"
		},
		{
			"ImportPath": "k8s.io/apiserver/pkg/storage/etcd",
			"Rev": "6bfd373e50c1c0e026712b4d8c809241eb7da87a"
		},
		{
			"ImportPath": "k8s.io/apiserver/pkg/storage/etcd/metrics",
			"Rev": "6bfd373e50c1c0e026712b4d8c809241eb7da87a"
		},
		{
			"ImportPath": "k8s.io/apiserver/pkg/storage/etcd/util",
			"Rev": "6bfd373e50c1c0e026712b4d8c809241eb7da87a"
		},
		{
			"ImportPath": "k8s.io/apiserver/pkg/storage/etcd3",
			"Rev": "6bfd373e50c1c0e026712b4d8c809241eb7da87a"
		},
		{
			"ImportPath": "k8s.io/apiserver/pkg/storage/etcd3/preflight",
			"Rev": "6bfd373e50c1c0e026712b4d8c809241eb7da87a"
		},
		{
			"ImportPath": "k8s.io/apiserver/pkg/storage/names",
			"Rev": "6bfd373e50c1c0e026712b4d8c809241eb7da87a"
		},
		{
			"ImportPath": "k8s.io/apiserver/pkg/storage/storagebackend",
			"Rev": "6bfd373e50c1c0e026712b4d8c809241eb7da87a"
		},
		{
			"ImportPath": "k8s.io/apiserver/pkg/storage/storagebackend/factory",
			"Rev": "6bfd373e50c1c0e026712b4d8c809241eb7da87a"
		},
		{
			"ImportPath": "k8s.io/apiserver/pkg/storage/value",
			"Rev": "6bfd373e50c1c0e026712b4d8c809241eb7da87a"
		},
		{
			"ImportPath": "k8s.io/apiserver/pkg/util/feature",
			"Rev": "6bfd373e50c1c0e026712b4d8c809241eb7da87a"
		},
		{
			"ImportPath": "k8s.io/apiserver/pkg/util/flag",
			"Rev": "6bfd373e50c1c0e026712b4d8c809241eb7da87a"
		},
		{
			"ImportPath": "k8s.io/apiserver/pkg/util/flushwriter",
			"Rev": "6bfd373e50c1c0e026712b4d8c809241eb7da87a"
		},
		{
			"ImportPath": "k8s.io/apiserver/pkg/util/logs",
			"Rev": "6bfd373e50c1c0e026712b4d8c809241eb7da87a"
		},
		{
			"ImportPath": "k8s.io/apiserver/pkg/util/trace",
			"Rev": "6bfd373e50c1c0e026712b4d8c809241eb7da87a"
		},
		{
			"ImportPath": "k8s.io/apiserver/pkg/util/webhook",
			"Rev": "6bfd373e50c1c0e026712b4d8c809241eb7da87a"
		},
		{
			"ImportPath": "k8s.io/apiserver/pkg/util/wsstream",
			"Rev": "6bfd373e50c1c0e026712b4d8c809241eb7da87a"
		},
		{
			"ImportPath": "k8s.io/apiserver/plugin/pkg/audit/log",
			"Rev": "6bfd373e50c1c0e026712b4d8c809241eb7da87a"
		},
		{
			"ImportPath": "k8s.io/apiserver/plugin/pkg/audit/webhook",
			"Rev": "6bfd373e50c1c0e026712b4d8c809241eb7da87a"
		},
		{
			"ImportPath": "k8s.io/apiserver/plugin/pkg/authenticator/token/webhook",
			"Rev": "6bfd373e50c1c0e026712b4d8c809241eb7da87a"
		},
		{
			"ImportPath": "k8s.io/apiserver/plugin/pkg/authorizer/webhook",
			"Rev": "6bfd373e50c1c0e026712b4d8c809241eb7da87a"
		},
		{
			"ImportPath": "k8s.io/client-go/discovery",
			"Rev": "b5186781b39641f37f0d0df2565138939cd4c2ab"
		},
		{
			"ImportPath": "k8s.io/client-go/discovery/fake",
			"Rev": "b5186781b39641f37f0d0df2565138939cd4c2ab"
		},
		{
			"ImportPath": "k8s.io/client-go/dynamic",
			"Rev": "b5186781b39641f37f0d0df2565138939cd4c2ab"
		},
		{
			"ImportPath": "k8s.io/client-go/informers",
			"Rev": "b5186781b39641f37f0d0df2565138939cd4c2ab"
		},
		{
			"ImportPath": "k8s.io/client-go/informers/admissionregistration",
			"Rev": "b5186781b39641f37f0d0df2565138939cd4c2ab"
		},
		{
			"ImportPath": "k8s.io/client-go/informers/admissionregistration/v1alpha1",
			"Rev": "b5186781b39641f37f0d0df2565138939cd4c2ab"
		},
		{
			"ImportPath": "k8s.io/client-go/informers/apps",
			"Rev": "b5186781b39641f37f0d0df2565138939cd4c2ab"
		},
		{
			"ImportPath": "k8s.io/client-go/informers/apps/v1beta1",
			"Rev": "b5186781b39641f37f0d0df2565138939cd4c2ab"
		},
		{
			"ImportPath": "k8s.io/client-go/informers/apps/v1beta2",
			"Rev": "b5186781b39641f37f0d0df2565138939cd4c2ab"
		},
		{
			"ImportPath": "k8s.io/client-go/informers/autoscaling",
			"Rev": "b5186781b39641f37f0d0df2565138939cd4c2ab"
		},
		{
			"ImportPath": "k8s.io/client-go/informers/autoscaling/v1",
			"Rev": "b5186781b39641f37f0d0df2565138939cd4c2ab"
		},
		{
			"ImportPath": "k8s.io/client-go/informers/autoscaling/v2alpha1",
			"Rev": "b5186781b39641f37f0d0df2565138939cd4c2ab"
		},
		{
			"ImportPath": "k8s.io/client-go/informers/batch",
			"Rev": "b5186781b39641f37f0d0df2565138939cd4c2ab"
		},
		{
			"ImportPath": "k8s.io/client-go/informers/batch/v1",
			"Rev": "b5186781b39641f37f0d0df2565138939cd4c2ab"
		},
		{
			"ImportPath": "k8s.io/client-go/informers/batch/v1beta1",
			"Rev": "b5186781b39641f37f0d0df2565138939cd4c2ab"
		},
		{
			"ImportPath": "k8s.io/client-go/informers/batch/v2alpha1",
			"Rev": "b5186781b39641f37f0d0df2565138939cd4c2ab"
		},
		{
			"ImportPath": "k8s.io/client-go/informers/certificates",
			"Rev": "b5186781b39641f37f0d0df2565138939cd4c2ab"
		},
		{
			"ImportPath": "k8s.io/client-go/informers/certificates/v1beta1",
			"Rev": "b5186781b39641f37f0d0df2565138939cd4c2ab"
		},
		{
			"ImportPath": "k8s.io/client-go/informers/core",
			"Rev": "b5186781b39641f37f0d0df2565138939cd4c2ab"
		},
		{
			"ImportPath": "k8s.io/client-go/informers/core/v1",
			"Rev": "b5186781b39641f37f0d0df2565138939cd4c2ab"
		},
		{
			"ImportPath": "k8s.io/client-go/informers/extensions",
			"Rev": "b5186781b39641f37f0d0df2565138939cd4c2ab"
		},
		{
			"ImportPath": "k8s.io/client-go/informers/extensions/v1beta1",
			"Rev": "b5186781b39641f37f0d0df2565138939cd4c2ab"
		},
		{
			"ImportPath": "k8s.io/client-go/informers/internalinterfaces",
			"Rev": "b5186781b39641f37f0d0df2565138939cd4c2ab"
		},
		{
			"ImportPath": "k8s.io/client-go/informers/networking",
			"Rev": "b5186781b39641f37f0d0df2565138939cd4c2ab"
		},
		{
			"ImportPath": "k8s.io/client-go/informers/networking/v1",
			"Rev": "b5186781b39641f37f0d0df2565138939cd4c2ab"
		},
		{
			"ImportPath": "k8s.io/client-go/informers/policy",
			"Rev": "b5186781b39641f37f0d0df2565138939cd4c2ab"
		},
		{
			"ImportPath": "k8s.io/client-go/informers/policy/v1beta1",
			"Rev": "b5186781b39641f37f0d0df2565138939cd4c2ab"
		},
		{
			"ImportPath": "k8s.io/client-go/informers/rbac",
			"Rev": "b5186781b39641f37f0d0df2565138939cd4c2ab"
		},
		{
			"ImportPath": "k8s.io/client-go/informers/rbac/v1",
			"Rev": "b5186781b39641f37f0d0df2565138939cd4c2ab"
		},
		{
			"ImportPath": "k8s.io/client-go/informers/rbac/v1alpha1",
			"Rev": "b5186781b39641f37f0d0df2565138939cd4c2ab"
		},
		{
			"ImportPath": "k8s.io/client-go/informers/rbac/v1beta1",
			"Rev": "b5186781b39641f37f0d0df2565138939cd4c2ab"
		},
		{
			"ImportPath": "k8s.io/client-go/informers/scheduling",
			"Rev": "b5186781b39641f37f0d0df2565138939cd4c2ab"
		},
		{
			"ImportPath": "k8s.io/client-go/informers/scheduling/v1alpha1",
			"Rev": "b5186781b39641f37f0d0df2565138939cd4c2ab"
		},
		{
			"ImportPath": "k8s.io/client-go/informers/settings",
			"Rev": "b5186781b39641f37f0d0df2565138939cd4c2ab"
		},
		{
			"ImportPath": "k8s.io/client-go/informers/settings/v1alpha1",
			"Rev": "b5186781b39641f37f0d0df2565138939cd4c2ab"
		},
		{
			"ImportPath": "k8s.io/client-go/informers/storage",
			"Rev": "b5186781b39641f37f0d0df2565138939cd4c2ab"
		},
		{
			"ImportPath": "k8s.io/client-go/informers/storage/v1",
			"Rev": "b5186781b39641f37f0d0df2565138939cd4c2ab"
		},
		{
			"ImportPath": "k8s.io/client-go/informers/storage/v1beta1",
			"Rev": "b5186781b39641f37f0d0df2565138939cd4c2ab"
		},
		{
			"ImportPath": "k8s.io/client-go/kubernetes",
			"Rev": "b5186781b39641f37f0d0df2565138939cd4c2ab"
		},
		{
			"ImportPath": "k8s.io/client-go/kubernetes/scheme",
			"Rev": "b5186781b39641f37f0d0df2565138939cd4c2ab"
		},
		{
			"ImportPath": "k8s.io/client-go/kubernetes/typed/admissionregistration/v1alpha1",
			"Rev": "b5186781b39641f37f0d0df2565138939cd4c2ab"
		},
		{
			"ImportPath": "k8s.io/client-go/kubernetes/typed/apps/v1beta1",
			"Rev": "b5186781b39641f37f0d0df2565138939cd4c2ab"
		},
		{
			"ImportPath": "k8s.io/client-go/kubernetes/typed/apps/v1beta2",
			"Rev": "b5186781b39641f37f0d0df2565138939cd4c2ab"
		},
		{
			"ImportPath": "k8s.io/client-go/kubernetes/typed/authentication/v1",
			"Rev": "b5186781b39641f37f0d0df2565138939cd4c2ab"
		},
		{
			"ImportPath": "k8s.io/client-go/kubernetes/typed/authentication/v1beta1",
			"Rev": "b5186781b39641f37f0d0df2565138939cd4c2ab"
		},
		{
			"ImportPath": "k8s.io/client-go/kubernetes/typed/authorization/v1",
			"Rev": "b5186781b39641f37f0d0df2565138939cd4c2ab"
		},
		{
			"ImportPath": "k8s.io/client-go/kubernetes/typed/authorization/v1beta1",
			"Rev": "b5186781b39641f37f0d0df2565138939cd4c2ab"
		},
		{
			"ImportPath": "k8s.io/client-go/kubernetes/typed/autoscaling/v1",
			"Rev": "b5186781b39641f37f0d0df2565138939cd4c2ab"
		},
		{
			"ImportPath": "k8s.io/client-go/kubernetes/typed/autoscaling/v2alpha1",
			"Rev": "b5186781b39641f37f0d0df2565138939cd4c2ab"
		},
		{
			"ImportPath": "k8s.io/client-go/kubernetes/typed/batch/v1",
			"Rev": "b5186781b39641f37f0d0df2565138939cd4c2ab"
		},
		{
			"ImportPath": "k8s.io/client-go/kubernetes/typed/batch/v1beta1",
			"Rev": "b5186781b39641f37f0d0df2565138939cd4c2ab"
		},
		{
			"ImportPath": "k8s.io/client-go/kubernetes/typed/batch/v2alpha1",
			"Rev": "b5186781b39641f37f0d0df2565138939cd4c2ab"
		},
		{
			"ImportPath": "k8s.io/client-go/kubernetes/typed/certificates/v1beta1",
			"Rev": "b5186781b39641f37f0d0df2565138939cd4c2ab"
		},
		{
			"ImportPath": "k8s.io/client-go/kubernetes/typed/core/v1",
			"Rev": "b5186781b39641f37f0d0df2565138939cd4c2ab"
		},
		{
			"ImportPath": "k8s.io/client-go/kubernetes/typed/extensions/v1beta1",
			"Rev": "b5186781b39641f37f0d0df2565138939cd4c2ab"
		},
		{
			"ImportPath": "k8s.io/client-go/kubernetes/typed/networking/v1",
			"Rev": "b5186781b39641f37f0d0df2565138939cd4c2ab"
		},
		{
			"ImportPath": "k8s.io/client-go/kubernetes/typed/policy/v1beta1",
			"Rev": "b5186781b39641f37f0d0df2565138939cd4c2ab"
		},
		{
			"ImportPath": "k8s.io/client-go/kubernetes/typed/rbac/v1",
			"Rev": "b5186781b39641f37f0d0df2565138939cd4c2ab"
		},
		{
			"ImportPath": "k8s.io/client-go/kubernetes/typed/rbac/v1alpha1",
			"Rev": "b5186781b39641f37f0d0df2565138939cd4c2ab"
		},
		{
			"ImportPath": "k8s.io/client-go/kubernetes/typed/rbac/v1beta1",
			"Rev": "b5186781b39641f37f0d0df2565138939cd4c2ab"
		},
		{
			"ImportPath": "k8s.io/client-go/kubernetes/typed/scheduling/v1alpha1",
			"Rev": "b5186781b39641f37f0d0df2565138939cd4c2ab"
		},
		{
			"ImportPath": "k8s.io/client-go/kubernetes/typed/settings/v1alpha1",
			"Rev": "b5186781b39641f37f0d0df2565138939cd4c2ab"
		},
		{
			"ImportPath": "k8s.io/client-go/kubernetes/typed/storage/v1",
			"Rev": "b5186781b39641f37f0d0df2565138939cd4c2ab"
		},
		{
			"ImportPath": "k8s.io/client-go/kubernetes/typed/storage/v1beta1",
			"Rev": "b5186781b39641f37f0d0df2565138939cd4c2ab"
		},
		{
			"ImportPath": "k8s.io/client-go/listers/admissionregistration/v1alpha1",
			"Rev": "b5186781b39641f37f0d0df2565138939cd4c2ab"
		},
		{
			"ImportPath": "k8s.io/client-go/listers/apps/v1beta1",
			"Rev": "b5186781b39641f37f0d0df2565138939cd4c2ab"
		},
		{
			"ImportPath": "k8s.io/client-go/listers/apps/v1beta2",
			"Rev": "b5186781b39641f37f0d0df2565138939cd4c2ab"
		},
		{
			"ImportPath": "k8s.io/client-go/listers/autoscaling/v1",
			"Rev": "b5186781b39641f37f0d0df2565138939cd4c2ab"
		},
		{
			"ImportPath": "k8s.io/client-go/listers/autoscaling/v2alpha1",
			"Rev": "b5186781b39641f37f0d0df2565138939cd4c2ab"
		},
		{
			"ImportPath": "k8s.io/client-go/listers/batch/v1",
			"Rev": "b5186781b39641f37f0d0df2565138939cd4c2ab"
		},
		{
			"ImportPath": "k8s.io/client-go/listers/batch/v1beta1",
			"Rev": "b5186781b39641f37f0d0df2565138939cd4c2ab"
		},
		{
			"ImportPath": "k8s.io/client-go/listers/batch/v2alpha1",
			"Rev": "b5186781b39641f37f0d0df2565138939cd4c2ab"
		},
		{
			"ImportPath": "k8s.io/client-go/listers/certificates/v1beta1",
			"Rev": "b5186781b39641f37f0d0df2565138939cd4c2ab"
		},
		{
			"ImportPath": "k8s.io/client-go/listers/core/v1",
			"Rev": "b5186781b39641f37f0d0df2565138939cd4c2ab"
		},
		{
			"ImportPath": "k8s.io/client-go/listers/extensions/v1beta1",
			"Rev": "b5186781b39641f37f0d0df2565138939cd4c2ab"
		},
		{
			"ImportPath": "k8s.io/client-go/listers/networking/v1",
			"Rev": "b5186781b39641f37f0d0df2565138939cd4c2ab"
		},
		{
			"ImportPath": "k8s.io/client-go/listers/policy/v1beta1",
			"Rev": "b5186781b39641f37f0d0df2565138939cd4c2ab"
		},
		{
			"ImportPath": "k8s.io/client-go/listers/rbac/v1",
			"Rev": "b5186781b39641f37f0d0df2565138939cd4c2ab"
		},
		{
			"ImportPath": "k8s.io/client-go/listers/rbac/v1alpha1",
			"Rev": "b5186781b39641f37f0d0df2565138939cd4c2ab"
		},
		{
			"ImportPath": "k8s.io/client-go/listers/rbac/v1beta1",
			"Rev": "b5186781b39641f37f0d0df2565138939cd4c2ab"
		},
		{
			"ImportPath": "k8s.io/client-go/listers/scheduling/v1alpha1",
			"Rev": "b5186781b39641f37f0d0df2565138939cd4c2ab"
		},
		{
			"ImportPath": "k8s.io/client-go/listers/settings/v1alpha1",
			"Rev": "b5186781b39641f37f0d0df2565138939cd4c2ab"
		},
		{
			"ImportPath": "k8s.io/client-go/listers/storage/v1",
			"Rev": "b5186781b39641f37f0d0df2565138939cd4c2ab"
		},
		{
			"ImportPath": "k8s.io/client-go/listers/storage/v1beta1",
			"Rev": "b5186781b39641f37f0d0df2565138939cd4c2ab"
		},
		{
			"ImportPath": "k8s.io/client-go/pkg/version",
			"Rev": "b5186781b39641f37f0d0df2565138939cd4c2ab"
		},
		{
			"ImportPath": "k8s.io/client-go/rest",
			"Rev": "b5186781b39641f37f0d0df2565138939cd4c2ab"
		},
		{
			"ImportPath": "k8s.io/client-go/rest/watch",
			"Rev": "b5186781b39641f37f0d0df2565138939cd4c2ab"
		},
		{
			"ImportPath": "k8s.io/client-go/testing",
			"Rev": "b5186781b39641f37f0d0df2565138939cd4c2ab"
		},
		{
			"ImportPath": "k8s.io/client-go/tools/auth",
			"Rev": "b5186781b39641f37f0d0df2565138939cd4c2ab"
		},
		{
			"ImportPath": "k8s.io/client-go/tools/cache",
			"Rev": "b5186781b39641f37f0d0df2565138939cd4c2ab"
		},
		{
			"ImportPath": "k8s.io/client-go/tools/clientcmd",
			"Rev": "b5186781b39641f37f0d0df2565138939cd4c2ab"
		},
		{
			"ImportPath": "k8s.io/client-go/tools/clientcmd/api",
			"Rev": "b5186781b39641f37f0d0df2565138939cd4c2ab"
		},
		{
			"ImportPath": "k8s.io/client-go/tools/clientcmd/api/latest",
			"Rev": "b5186781b39641f37f0d0df2565138939cd4c2ab"
		},
		{
			"ImportPath": "k8s.io/client-go/tools/clientcmd/api/v1",
			"Rev": "b5186781b39641f37f0d0df2565138939cd4c2ab"
		},
		{
			"ImportPath": "k8s.io/client-go/tools/metrics",
			"Rev": "b5186781b39641f37f0d0df2565138939cd4c2ab"
		},
		{
			"ImportPath": "k8s.io/client-go/tools/pager",
			"Rev": "b5186781b39641f37f0d0df2565138939cd4c2ab"
		},
		{
			"ImportPath": "k8s.io/client-go/tools/reference",
			"Rev": "b5186781b39641f37f0d0df2565138939cd4c2ab"
		},
		{
			"ImportPath": "k8s.io/client-go/transport",
			"Rev": "b5186781b39641f37f0d0df2565138939cd4c2ab"
		},
		{
			"ImportPath": "k8s.io/client-go/util/cert",
			"Rev": "b5186781b39641f37f0d0df2565138939cd4c2ab"
		},
		{
			"ImportPath": "k8s.io/client-go/util/flowcontrol",
			"Rev": "b5186781b39641f37f0d0df2565138939cd4c2ab"
		},
		{
			"ImportPath": "k8s.io/client-go/util/homedir",
			"Rev": "b5186781b39641f37f0d0df2565138939cd4c2ab"
		},
		{
			"ImportPath": "k8s.io/client-go/util/integer",
			"Rev": "b5186781b39641f37f0d0df2565138939cd4c2ab"
		},
		{
			"ImportPath": "k8s.io/client-go/util/workqueue",
			"Rev": "b5186781b39641f37f0d0df2565138939cd4c2ab"
=======
			"Rev": "cadaf100c0a3dd6b254f320d6d651df079ec8e0a"
		},
		{
			"ImportPath": "k8s.io/api/apps/v1beta1",
			"Rev": "cadaf100c0a3dd6b254f320d6d651df079ec8e0a"
		},
		{
			"ImportPath": "k8s.io/api/apps/v1beta2",
			"Rev": "cadaf100c0a3dd6b254f320d6d651df079ec8e0a"
		},
		{
			"ImportPath": "k8s.io/api/authentication/v1",
			"Rev": "cadaf100c0a3dd6b254f320d6d651df079ec8e0a"
		},
		{
			"ImportPath": "k8s.io/api/authentication/v1beta1",
			"Rev": "cadaf100c0a3dd6b254f320d6d651df079ec8e0a"
		},
		{
			"ImportPath": "k8s.io/api/authorization/v1",
			"Rev": "cadaf100c0a3dd6b254f320d6d651df079ec8e0a"
		},
		{
			"ImportPath": "k8s.io/api/authorization/v1beta1",
			"Rev": "cadaf100c0a3dd6b254f320d6d651df079ec8e0a"
		},
		{
			"ImportPath": "k8s.io/api/autoscaling/v1",
			"Rev": "cadaf100c0a3dd6b254f320d6d651df079ec8e0a"
		},
		{
			"ImportPath": "k8s.io/api/autoscaling/v2beta1",
			"Rev": "cadaf100c0a3dd6b254f320d6d651df079ec8e0a"
		},
		{
			"ImportPath": "k8s.io/api/batch/v1",
			"Rev": "cadaf100c0a3dd6b254f320d6d651df079ec8e0a"
		},
		{
			"ImportPath": "k8s.io/api/batch/v1beta1",
			"Rev": "cadaf100c0a3dd6b254f320d6d651df079ec8e0a"
		},
		{
			"ImportPath": "k8s.io/api/batch/v2alpha1",
			"Rev": "cadaf100c0a3dd6b254f320d6d651df079ec8e0a"
		},
		{
			"ImportPath": "k8s.io/api/certificates/v1beta1",
			"Rev": "cadaf100c0a3dd6b254f320d6d651df079ec8e0a"
		},
		{
			"ImportPath": "k8s.io/api/core/v1",
			"Rev": "cadaf100c0a3dd6b254f320d6d651df079ec8e0a"
		},
		{
			"ImportPath": "k8s.io/api/extensions/v1beta1",
			"Rev": "cadaf100c0a3dd6b254f320d6d651df079ec8e0a"
		},
		{
			"ImportPath": "k8s.io/api/networking/v1",
			"Rev": "cadaf100c0a3dd6b254f320d6d651df079ec8e0a"
		},
		{
			"ImportPath": "k8s.io/api/policy/v1beta1",
			"Rev": "cadaf100c0a3dd6b254f320d6d651df079ec8e0a"
		},
		{
			"ImportPath": "k8s.io/api/rbac/v1",
			"Rev": "cadaf100c0a3dd6b254f320d6d651df079ec8e0a"
		},
		{
			"ImportPath": "k8s.io/api/rbac/v1alpha1",
			"Rev": "cadaf100c0a3dd6b254f320d6d651df079ec8e0a"
		},
		{
			"ImportPath": "k8s.io/api/rbac/v1beta1",
			"Rev": "cadaf100c0a3dd6b254f320d6d651df079ec8e0a"
		},
		{
			"ImportPath": "k8s.io/api/scheduling/v1alpha1",
			"Rev": "cadaf100c0a3dd6b254f320d6d651df079ec8e0a"
		},
		{
			"ImportPath": "k8s.io/api/settings/v1alpha1",
			"Rev": "cadaf100c0a3dd6b254f320d6d651df079ec8e0a"
		},
		{
			"ImportPath": "k8s.io/api/storage/v1",
			"Rev": "cadaf100c0a3dd6b254f320d6d651df079ec8e0a"
		},
		{
			"ImportPath": "k8s.io/api/storage/v1beta1",
			"Rev": "cadaf100c0a3dd6b254f320d6d651df079ec8e0a"
		},
		{
			"ImportPath": "k8s.io/apimachinery/pkg/api/equality",
			"Rev": "3b05bbfa0a45413bfa184edbf9af617e277962fb"
		},
		{
			"ImportPath": "k8s.io/apimachinery/pkg/api/errors",
			"Rev": "3b05bbfa0a45413bfa184edbf9af617e277962fb"
		},
		{
			"ImportPath": "k8s.io/apimachinery/pkg/api/meta",
			"Rev": "3b05bbfa0a45413bfa184edbf9af617e277962fb"
		},
		{
			"ImportPath": "k8s.io/apimachinery/pkg/api/resource",
			"Rev": "3b05bbfa0a45413bfa184edbf9af617e277962fb"
		},
		{
			"ImportPath": "k8s.io/apimachinery/pkg/api/testing",
			"Rev": "3b05bbfa0a45413bfa184edbf9af617e277962fb"
		},
		{
			"ImportPath": "k8s.io/apimachinery/pkg/api/testing/fuzzer",
			"Rev": "3b05bbfa0a45413bfa184edbf9af617e277962fb"
		},
		{
			"ImportPath": "k8s.io/apimachinery/pkg/api/testing/roundtrip",
			"Rev": "3b05bbfa0a45413bfa184edbf9af617e277962fb"
		},
		{
			"ImportPath": "k8s.io/apimachinery/pkg/api/validation",
			"Rev": "3b05bbfa0a45413bfa184edbf9af617e277962fb"
		},
		{
			"ImportPath": "k8s.io/apimachinery/pkg/api/validation/path",
			"Rev": "3b05bbfa0a45413bfa184edbf9af617e277962fb"
		},
		{
			"ImportPath": "k8s.io/apimachinery/pkg/apimachinery",
			"Rev": "3b05bbfa0a45413bfa184edbf9af617e277962fb"
		},
		{
			"ImportPath": "k8s.io/apimachinery/pkg/apimachinery/announced",
			"Rev": "3b05bbfa0a45413bfa184edbf9af617e277962fb"
		},
		{
			"ImportPath": "k8s.io/apimachinery/pkg/apimachinery/registered",
			"Rev": "3b05bbfa0a45413bfa184edbf9af617e277962fb"
		},
		{
			"ImportPath": "k8s.io/apimachinery/pkg/apis/meta/fuzzer",
			"Rev": "3b05bbfa0a45413bfa184edbf9af617e277962fb"
		},
		{
			"ImportPath": "k8s.io/apimachinery/pkg/apis/meta/internalversion",
			"Rev": "3b05bbfa0a45413bfa184edbf9af617e277962fb"
		},
		{
			"ImportPath": "k8s.io/apimachinery/pkg/apis/meta/v1",
			"Rev": "3b05bbfa0a45413bfa184edbf9af617e277962fb"
		},
		{
			"ImportPath": "k8s.io/apimachinery/pkg/apis/meta/v1/unstructured",
			"Rev": "3b05bbfa0a45413bfa184edbf9af617e277962fb"
		},
		{
			"ImportPath": "k8s.io/apimachinery/pkg/apis/meta/v1/validation",
			"Rev": "3b05bbfa0a45413bfa184edbf9af617e277962fb"
		},
		{
			"ImportPath": "k8s.io/apimachinery/pkg/apis/meta/v1alpha1",
			"Rev": "3b05bbfa0a45413bfa184edbf9af617e277962fb"
		},
		{
			"ImportPath": "k8s.io/apimachinery/pkg/conversion",
			"Rev": "3b05bbfa0a45413bfa184edbf9af617e277962fb"
		},
		{
			"ImportPath": "k8s.io/apimachinery/pkg/conversion/queryparams",
			"Rev": "3b05bbfa0a45413bfa184edbf9af617e277962fb"
		},
		{
			"ImportPath": "k8s.io/apimachinery/pkg/conversion/unstructured",
			"Rev": "3b05bbfa0a45413bfa184edbf9af617e277962fb"
		},
		{
			"ImportPath": "k8s.io/apimachinery/pkg/fields",
			"Rev": "3b05bbfa0a45413bfa184edbf9af617e277962fb"
		},
		{
			"ImportPath": "k8s.io/apimachinery/pkg/labels",
			"Rev": "3b05bbfa0a45413bfa184edbf9af617e277962fb"
		},
		{
			"ImportPath": "k8s.io/apimachinery/pkg/runtime",
			"Rev": "3b05bbfa0a45413bfa184edbf9af617e277962fb"
		},
		{
			"ImportPath": "k8s.io/apimachinery/pkg/runtime/schema",
			"Rev": "3b05bbfa0a45413bfa184edbf9af617e277962fb"
		},
		{
			"ImportPath": "k8s.io/apimachinery/pkg/runtime/serializer",
			"Rev": "3b05bbfa0a45413bfa184edbf9af617e277962fb"
		},
		{
			"ImportPath": "k8s.io/apimachinery/pkg/runtime/serializer/json",
			"Rev": "3b05bbfa0a45413bfa184edbf9af617e277962fb"
		},
		{
			"ImportPath": "k8s.io/apimachinery/pkg/runtime/serializer/protobuf",
			"Rev": "3b05bbfa0a45413bfa184edbf9af617e277962fb"
		},
		{
			"ImportPath": "k8s.io/apimachinery/pkg/runtime/serializer/recognizer",
			"Rev": "3b05bbfa0a45413bfa184edbf9af617e277962fb"
		},
		{
			"ImportPath": "k8s.io/apimachinery/pkg/runtime/serializer/streaming",
			"Rev": "3b05bbfa0a45413bfa184edbf9af617e277962fb"
		},
		{
			"ImportPath": "k8s.io/apimachinery/pkg/runtime/serializer/versioning",
			"Rev": "3b05bbfa0a45413bfa184edbf9af617e277962fb"
		},
		{
			"ImportPath": "k8s.io/apimachinery/pkg/selection",
			"Rev": "3b05bbfa0a45413bfa184edbf9af617e277962fb"
		},
		{
			"ImportPath": "k8s.io/apimachinery/pkg/types",
			"Rev": "3b05bbfa0a45413bfa184edbf9af617e277962fb"
		},
		{
			"ImportPath": "k8s.io/apimachinery/pkg/util/cache",
			"Rev": "3b05bbfa0a45413bfa184edbf9af617e277962fb"
		},
		{
			"ImportPath": "k8s.io/apimachinery/pkg/util/clock",
			"Rev": "3b05bbfa0a45413bfa184edbf9af617e277962fb"
		},
		{
			"ImportPath": "k8s.io/apimachinery/pkg/util/diff",
			"Rev": "3b05bbfa0a45413bfa184edbf9af617e277962fb"
		},
		{
			"ImportPath": "k8s.io/apimachinery/pkg/util/errors",
			"Rev": "3b05bbfa0a45413bfa184edbf9af617e277962fb"
		},
		{
			"ImportPath": "k8s.io/apimachinery/pkg/util/framer",
			"Rev": "3b05bbfa0a45413bfa184edbf9af617e277962fb"
		},
		{
			"ImportPath": "k8s.io/apimachinery/pkg/util/httpstream",
			"Rev": "3b05bbfa0a45413bfa184edbf9af617e277962fb"
		},
		{
			"ImportPath": "k8s.io/apimachinery/pkg/util/intstr",
			"Rev": "3b05bbfa0a45413bfa184edbf9af617e277962fb"
		},
		{
			"ImportPath": "k8s.io/apimachinery/pkg/util/json",
			"Rev": "3b05bbfa0a45413bfa184edbf9af617e277962fb"
		},
		{
			"ImportPath": "k8s.io/apimachinery/pkg/util/mergepatch",
			"Rev": "3b05bbfa0a45413bfa184edbf9af617e277962fb"
		},
		{
			"ImportPath": "k8s.io/apimachinery/pkg/util/net",
			"Rev": "3b05bbfa0a45413bfa184edbf9af617e277962fb"
		},
		{
			"ImportPath": "k8s.io/apimachinery/pkg/util/proxy",
			"Rev": "3b05bbfa0a45413bfa184edbf9af617e277962fb"
		},
		{
			"ImportPath": "k8s.io/apimachinery/pkg/util/rand",
			"Rev": "3b05bbfa0a45413bfa184edbf9af617e277962fb"
		},
		{
			"ImportPath": "k8s.io/apimachinery/pkg/util/runtime",
			"Rev": "3b05bbfa0a45413bfa184edbf9af617e277962fb"
		},
		{
			"ImportPath": "k8s.io/apimachinery/pkg/util/sets",
			"Rev": "3b05bbfa0a45413bfa184edbf9af617e277962fb"
		},
		{
			"ImportPath": "k8s.io/apimachinery/pkg/util/strategicpatch",
			"Rev": "3b05bbfa0a45413bfa184edbf9af617e277962fb"
		},
		{
			"ImportPath": "k8s.io/apimachinery/pkg/util/uuid",
			"Rev": "3b05bbfa0a45413bfa184edbf9af617e277962fb"
		},
		{
			"ImportPath": "k8s.io/apimachinery/pkg/util/validation",
			"Rev": "3b05bbfa0a45413bfa184edbf9af617e277962fb"
		},
		{
			"ImportPath": "k8s.io/apimachinery/pkg/util/validation/field",
			"Rev": "3b05bbfa0a45413bfa184edbf9af617e277962fb"
		},
		{
			"ImportPath": "k8s.io/apimachinery/pkg/util/wait",
			"Rev": "3b05bbfa0a45413bfa184edbf9af617e277962fb"
		},
		{
			"ImportPath": "k8s.io/apimachinery/pkg/util/yaml",
			"Rev": "3b05bbfa0a45413bfa184edbf9af617e277962fb"
		},
		{
			"ImportPath": "k8s.io/apimachinery/pkg/version",
			"Rev": "3b05bbfa0a45413bfa184edbf9af617e277962fb"
		},
		{
			"ImportPath": "k8s.io/apimachinery/pkg/watch",
			"Rev": "3b05bbfa0a45413bfa184edbf9af617e277962fb"
		},
		{
			"ImportPath": "k8s.io/apimachinery/third_party/forked/golang/json",
			"Rev": "3b05bbfa0a45413bfa184edbf9af617e277962fb"
		},
		{
			"ImportPath": "k8s.io/apimachinery/third_party/forked/golang/netutil",
			"Rev": "3b05bbfa0a45413bfa184edbf9af617e277962fb"
		},
		{
			"ImportPath": "k8s.io/apimachinery/third_party/forked/golang/reflect",
			"Rev": "3b05bbfa0a45413bfa184edbf9af617e277962fb"
		},
		{
			"ImportPath": "k8s.io/apiserver/pkg/admission",
			"Rev": "c1e53d745d0fe45bf7d5d44697e6eface25fceca"
		},
		{
			"ImportPath": "k8s.io/apiserver/pkg/admission/initializer",
			"Rev": "c1e53d745d0fe45bf7d5d44697e6eface25fceca"
		},
		{
			"ImportPath": "k8s.io/apiserver/pkg/admission/plugin/namespace/lifecycle",
			"Rev": "c1e53d745d0fe45bf7d5d44697e6eface25fceca"
		},
		{
			"ImportPath": "k8s.io/apiserver/pkg/apis/apiserver",
			"Rev": "c1e53d745d0fe45bf7d5d44697e6eface25fceca"
		},
		{
			"ImportPath": "k8s.io/apiserver/pkg/apis/apiserver/install",
			"Rev": "c1e53d745d0fe45bf7d5d44697e6eface25fceca"
		},
		{
			"ImportPath": "k8s.io/apiserver/pkg/apis/apiserver/v1alpha1",
			"Rev": "c1e53d745d0fe45bf7d5d44697e6eface25fceca"
		},
		{
			"ImportPath": "k8s.io/apiserver/pkg/apis/audit",
			"Rev": "c1e53d745d0fe45bf7d5d44697e6eface25fceca"
		},
		{
			"ImportPath": "k8s.io/apiserver/pkg/apis/audit/install",
			"Rev": "c1e53d745d0fe45bf7d5d44697e6eface25fceca"
		},
		{
			"ImportPath": "k8s.io/apiserver/pkg/apis/audit/v1alpha1",
			"Rev": "c1e53d745d0fe45bf7d5d44697e6eface25fceca"
		},
		{
			"ImportPath": "k8s.io/apiserver/pkg/apis/audit/v1beta1",
			"Rev": "c1e53d745d0fe45bf7d5d44697e6eface25fceca"
		},
		{
			"ImportPath": "k8s.io/apiserver/pkg/apis/audit/validation",
			"Rev": "c1e53d745d0fe45bf7d5d44697e6eface25fceca"
		},
		{
			"ImportPath": "k8s.io/apiserver/pkg/audit",
			"Rev": "c1e53d745d0fe45bf7d5d44697e6eface25fceca"
		},
		{
			"ImportPath": "k8s.io/apiserver/pkg/audit/policy",
			"Rev": "c1e53d745d0fe45bf7d5d44697e6eface25fceca"
		},
		{
			"ImportPath": "k8s.io/apiserver/pkg/authentication/authenticator",
			"Rev": "c1e53d745d0fe45bf7d5d44697e6eface25fceca"
		},
		{
			"ImportPath": "k8s.io/apiserver/pkg/authentication/authenticatorfactory",
			"Rev": "c1e53d745d0fe45bf7d5d44697e6eface25fceca"
		},
		{
			"ImportPath": "k8s.io/apiserver/pkg/authentication/group",
			"Rev": "c1e53d745d0fe45bf7d5d44697e6eface25fceca"
		},
		{
			"ImportPath": "k8s.io/apiserver/pkg/authentication/request/anonymous",
			"Rev": "c1e53d745d0fe45bf7d5d44697e6eface25fceca"
		},
		{
			"ImportPath": "k8s.io/apiserver/pkg/authentication/request/bearertoken",
			"Rev": "c1e53d745d0fe45bf7d5d44697e6eface25fceca"
		},
		{
			"ImportPath": "k8s.io/apiserver/pkg/authentication/request/headerrequest",
			"Rev": "c1e53d745d0fe45bf7d5d44697e6eface25fceca"
		},
		{
			"ImportPath": "k8s.io/apiserver/pkg/authentication/request/union",
			"Rev": "c1e53d745d0fe45bf7d5d44697e6eface25fceca"
		},
		{
			"ImportPath": "k8s.io/apiserver/pkg/authentication/request/websocket",
			"Rev": "c1e53d745d0fe45bf7d5d44697e6eface25fceca"
		},
		{
			"ImportPath": "k8s.io/apiserver/pkg/authentication/request/x509",
			"Rev": "c1e53d745d0fe45bf7d5d44697e6eface25fceca"
		},
		{
			"ImportPath": "k8s.io/apiserver/pkg/authentication/serviceaccount",
			"Rev": "c1e53d745d0fe45bf7d5d44697e6eface25fceca"
		},
		{
			"ImportPath": "k8s.io/apiserver/pkg/authentication/token/tokenfile",
			"Rev": "c1e53d745d0fe45bf7d5d44697e6eface25fceca"
		},
		{
			"ImportPath": "k8s.io/apiserver/pkg/authentication/user",
			"Rev": "c1e53d745d0fe45bf7d5d44697e6eface25fceca"
		},
		{
			"ImportPath": "k8s.io/apiserver/pkg/authorization/authorizer",
			"Rev": "c1e53d745d0fe45bf7d5d44697e6eface25fceca"
		},
		{
			"ImportPath": "k8s.io/apiserver/pkg/authorization/authorizerfactory",
			"Rev": "c1e53d745d0fe45bf7d5d44697e6eface25fceca"
		},
		{
			"ImportPath": "k8s.io/apiserver/pkg/authorization/union",
			"Rev": "c1e53d745d0fe45bf7d5d44697e6eface25fceca"
		},
		{
			"ImportPath": "k8s.io/apiserver/pkg/endpoints",
			"Rev": "c1e53d745d0fe45bf7d5d44697e6eface25fceca"
		},
		{
			"ImportPath": "k8s.io/apiserver/pkg/endpoints/discovery",
			"Rev": "c1e53d745d0fe45bf7d5d44697e6eface25fceca"
		},
		{
			"ImportPath": "k8s.io/apiserver/pkg/endpoints/filters",
			"Rev": "c1e53d745d0fe45bf7d5d44697e6eface25fceca"
		},
		{
			"ImportPath": "k8s.io/apiserver/pkg/endpoints/handlers",
			"Rev": "c1e53d745d0fe45bf7d5d44697e6eface25fceca"
		},
		{
			"ImportPath": "k8s.io/apiserver/pkg/endpoints/handlers/negotiation",
			"Rev": "c1e53d745d0fe45bf7d5d44697e6eface25fceca"
		},
		{
			"ImportPath": "k8s.io/apiserver/pkg/endpoints/handlers/responsewriters",
			"Rev": "c1e53d745d0fe45bf7d5d44697e6eface25fceca"
		},
		{
			"ImportPath": "k8s.io/apiserver/pkg/endpoints/metrics",
			"Rev": "c1e53d745d0fe45bf7d5d44697e6eface25fceca"
		},
		{
			"ImportPath": "k8s.io/apiserver/pkg/endpoints/openapi",
			"Rev": "c1e53d745d0fe45bf7d5d44697e6eface25fceca"
		},
		{
			"ImportPath": "k8s.io/apiserver/pkg/endpoints/request",
			"Rev": "c1e53d745d0fe45bf7d5d44697e6eface25fceca"
		},
		{
			"ImportPath": "k8s.io/apiserver/pkg/features",
			"Rev": "c1e53d745d0fe45bf7d5d44697e6eface25fceca"
		},
		{
			"ImportPath": "k8s.io/apiserver/pkg/registry/generic",
			"Rev": "c1e53d745d0fe45bf7d5d44697e6eface25fceca"
		},
		{
			"ImportPath": "k8s.io/apiserver/pkg/registry/generic/registry",
			"Rev": "c1e53d745d0fe45bf7d5d44697e6eface25fceca"
		},
		{
			"ImportPath": "k8s.io/apiserver/pkg/registry/rest",
			"Rev": "c1e53d745d0fe45bf7d5d44697e6eface25fceca"
		},
		{
			"ImportPath": "k8s.io/apiserver/pkg/server",
			"Rev": "c1e53d745d0fe45bf7d5d44697e6eface25fceca"
		},
		{
			"ImportPath": "k8s.io/apiserver/pkg/server/filters",
			"Rev": "c1e53d745d0fe45bf7d5d44697e6eface25fceca"
		},
		{
			"ImportPath": "k8s.io/apiserver/pkg/server/healthz",
			"Rev": "c1e53d745d0fe45bf7d5d44697e6eface25fceca"
		},
		{
			"ImportPath": "k8s.io/apiserver/pkg/server/httplog",
			"Rev": "c1e53d745d0fe45bf7d5d44697e6eface25fceca"
		},
		{
			"ImportPath": "k8s.io/apiserver/pkg/server/mux",
			"Rev": "c1e53d745d0fe45bf7d5d44697e6eface25fceca"
		},
		{
			"ImportPath": "k8s.io/apiserver/pkg/server/options",
			"Rev": "c1e53d745d0fe45bf7d5d44697e6eface25fceca"
		},
		{
			"ImportPath": "k8s.io/apiserver/pkg/server/routes",
			"Rev": "c1e53d745d0fe45bf7d5d44697e6eface25fceca"
		},
		{
			"ImportPath": "k8s.io/apiserver/pkg/server/routes/data/swagger",
			"Rev": "c1e53d745d0fe45bf7d5d44697e6eface25fceca"
		},
		{
			"ImportPath": "k8s.io/apiserver/pkg/server/storage",
			"Rev": "c1e53d745d0fe45bf7d5d44697e6eface25fceca"
		},
		{
			"ImportPath": "k8s.io/apiserver/pkg/storage",
			"Rev": "c1e53d745d0fe45bf7d5d44697e6eface25fceca"
		},
		{
			"ImportPath": "k8s.io/apiserver/pkg/storage/errors",
			"Rev": "c1e53d745d0fe45bf7d5d44697e6eface25fceca"
		},
		{
			"ImportPath": "k8s.io/apiserver/pkg/storage/etcd",
			"Rev": "c1e53d745d0fe45bf7d5d44697e6eface25fceca"
		},
		{
			"ImportPath": "k8s.io/apiserver/pkg/storage/etcd/metrics",
			"Rev": "c1e53d745d0fe45bf7d5d44697e6eface25fceca"
		},
		{
			"ImportPath": "k8s.io/apiserver/pkg/storage/etcd/util",
			"Rev": "c1e53d745d0fe45bf7d5d44697e6eface25fceca"
		},
		{
			"ImportPath": "k8s.io/apiserver/pkg/storage/etcd3",
			"Rev": "c1e53d745d0fe45bf7d5d44697e6eface25fceca"
		},
		{
			"ImportPath": "k8s.io/apiserver/pkg/storage/etcd3/preflight",
			"Rev": "c1e53d745d0fe45bf7d5d44697e6eface25fceca"
		},
		{
			"ImportPath": "k8s.io/apiserver/pkg/storage/names",
			"Rev": "c1e53d745d0fe45bf7d5d44697e6eface25fceca"
		},
		{
			"ImportPath": "k8s.io/apiserver/pkg/storage/storagebackend",
			"Rev": "c1e53d745d0fe45bf7d5d44697e6eface25fceca"
		},
		{
			"ImportPath": "k8s.io/apiserver/pkg/storage/storagebackend/factory",
			"Rev": "c1e53d745d0fe45bf7d5d44697e6eface25fceca"
		},
		{
			"ImportPath": "k8s.io/apiserver/pkg/storage/value",
			"Rev": "c1e53d745d0fe45bf7d5d44697e6eface25fceca"
		},
		{
			"ImportPath": "k8s.io/apiserver/pkg/util/feature",
			"Rev": "c1e53d745d0fe45bf7d5d44697e6eface25fceca"
		},
		{
			"ImportPath": "k8s.io/apiserver/pkg/util/flag",
			"Rev": "c1e53d745d0fe45bf7d5d44697e6eface25fceca"
		},
		{
			"ImportPath": "k8s.io/apiserver/pkg/util/flushwriter",
			"Rev": "c1e53d745d0fe45bf7d5d44697e6eface25fceca"
		},
		{
			"ImportPath": "k8s.io/apiserver/pkg/util/logs",
			"Rev": "c1e53d745d0fe45bf7d5d44697e6eface25fceca"
		},
		{
			"ImportPath": "k8s.io/apiserver/pkg/util/trace",
			"Rev": "c1e53d745d0fe45bf7d5d44697e6eface25fceca"
		},
		{
			"ImportPath": "k8s.io/apiserver/pkg/util/webhook",
			"Rev": "c1e53d745d0fe45bf7d5d44697e6eface25fceca"
		},
		{
			"ImportPath": "k8s.io/apiserver/pkg/util/wsstream",
			"Rev": "c1e53d745d0fe45bf7d5d44697e6eface25fceca"
		},
		{
			"ImportPath": "k8s.io/apiserver/plugin/pkg/audit/log",
			"Rev": "c1e53d745d0fe45bf7d5d44697e6eface25fceca"
		},
		{
			"ImportPath": "k8s.io/apiserver/plugin/pkg/audit/webhook",
			"Rev": "c1e53d745d0fe45bf7d5d44697e6eface25fceca"
		},
		{
			"ImportPath": "k8s.io/apiserver/plugin/pkg/authenticator/token/webhook",
			"Rev": "c1e53d745d0fe45bf7d5d44697e6eface25fceca"
		},
		{
			"ImportPath": "k8s.io/apiserver/plugin/pkg/authorizer/webhook",
			"Rev": "c1e53d745d0fe45bf7d5d44697e6eface25fceca"
		},
		{
			"ImportPath": "k8s.io/client-go/discovery",
			"Rev": "82aa063804cf055e16e8911250f888bc216e8b61"
		},
		{
			"ImportPath": "k8s.io/client-go/discovery/fake",
			"Rev": "82aa063804cf055e16e8911250f888bc216e8b61"
		},
		{
			"ImportPath": "k8s.io/client-go/dynamic",
			"Rev": "82aa063804cf055e16e8911250f888bc216e8b61"
		},
		{
			"ImportPath": "k8s.io/client-go/informers",
			"Rev": "82aa063804cf055e16e8911250f888bc216e8b61"
		},
		{
			"ImportPath": "k8s.io/client-go/informers/admissionregistration",
			"Rev": "82aa063804cf055e16e8911250f888bc216e8b61"
		},
		{
			"ImportPath": "k8s.io/client-go/informers/admissionregistration/v1alpha1",
			"Rev": "82aa063804cf055e16e8911250f888bc216e8b61"
		},
		{
			"ImportPath": "k8s.io/client-go/informers/apps",
			"Rev": "82aa063804cf055e16e8911250f888bc216e8b61"
		},
		{
			"ImportPath": "k8s.io/client-go/informers/apps/v1beta1",
			"Rev": "82aa063804cf055e16e8911250f888bc216e8b61"
		},
		{
			"ImportPath": "k8s.io/client-go/informers/apps/v1beta2",
			"Rev": "82aa063804cf055e16e8911250f888bc216e8b61"
		},
		{
			"ImportPath": "k8s.io/client-go/informers/autoscaling",
			"Rev": "82aa063804cf055e16e8911250f888bc216e8b61"
		},
		{
			"ImportPath": "k8s.io/client-go/informers/autoscaling/v1",
			"Rev": "82aa063804cf055e16e8911250f888bc216e8b61"
		},
		{
			"ImportPath": "k8s.io/client-go/informers/autoscaling/v2beta1",
			"Rev": "82aa063804cf055e16e8911250f888bc216e8b61"
		},
		{
			"ImportPath": "k8s.io/client-go/informers/batch",
			"Rev": "82aa063804cf055e16e8911250f888bc216e8b61"
		},
		{
			"ImportPath": "k8s.io/client-go/informers/batch/v1",
			"Rev": "82aa063804cf055e16e8911250f888bc216e8b61"
		},
		{
			"ImportPath": "k8s.io/client-go/informers/batch/v1beta1",
			"Rev": "82aa063804cf055e16e8911250f888bc216e8b61"
		},
		{
			"ImportPath": "k8s.io/client-go/informers/batch/v2alpha1",
			"Rev": "82aa063804cf055e16e8911250f888bc216e8b61"
		},
		{
			"ImportPath": "k8s.io/client-go/informers/certificates",
			"Rev": "82aa063804cf055e16e8911250f888bc216e8b61"
		},
		{
			"ImportPath": "k8s.io/client-go/informers/certificates/v1beta1",
			"Rev": "82aa063804cf055e16e8911250f888bc216e8b61"
		},
		{
			"ImportPath": "k8s.io/client-go/informers/core",
			"Rev": "82aa063804cf055e16e8911250f888bc216e8b61"
		},
		{
			"ImportPath": "k8s.io/client-go/informers/core/v1",
			"Rev": "82aa063804cf055e16e8911250f888bc216e8b61"
		},
		{
			"ImportPath": "k8s.io/client-go/informers/extensions",
			"Rev": "82aa063804cf055e16e8911250f888bc216e8b61"
		},
		{
			"ImportPath": "k8s.io/client-go/informers/extensions/v1beta1",
			"Rev": "82aa063804cf055e16e8911250f888bc216e8b61"
		},
		{
			"ImportPath": "k8s.io/client-go/informers/internalinterfaces",
			"Rev": "82aa063804cf055e16e8911250f888bc216e8b61"
		},
		{
			"ImportPath": "k8s.io/client-go/informers/networking",
			"Rev": "82aa063804cf055e16e8911250f888bc216e8b61"
		},
		{
			"ImportPath": "k8s.io/client-go/informers/networking/v1",
			"Rev": "82aa063804cf055e16e8911250f888bc216e8b61"
		},
		{
			"ImportPath": "k8s.io/client-go/informers/policy",
			"Rev": "82aa063804cf055e16e8911250f888bc216e8b61"
		},
		{
			"ImportPath": "k8s.io/client-go/informers/policy/v1beta1",
			"Rev": "82aa063804cf055e16e8911250f888bc216e8b61"
		},
		{
			"ImportPath": "k8s.io/client-go/informers/rbac",
			"Rev": "82aa063804cf055e16e8911250f888bc216e8b61"
		},
		{
			"ImportPath": "k8s.io/client-go/informers/rbac/v1",
			"Rev": "82aa063804cf055e16e8911250f888bc216e8b61"
		},
		{
			"ImportPath": "k8s.io/client-go/informers/rbac/v1alpha1",
			"Rev": "82aa063804cf055e16e8911250f888bc216e8b61"
		},
		{
			"ImportPath": "k8s.io/client-go/informers/rbac/v1beta1",
			"Rev": "82aa063804cf055e16e8911250f888bc216e8b61"
		},
		{
			"ImportPath": "k8s.io/client-go/informers/scheduling",
			"Rev": "82aa063804cf055e16e8911250f888bc216e8b61"
		},
		{
			"ImportPath": "k8s.io/client-go/informers/scheduling/v1alpha1",
			"Rev": "82aa063804cf055e16e8911250f888bc216e8b61"
		},
		{
			"ImportPath": "k8s.io/client-go/informers/settings",
			"Rev": "82aa063804cf055e16e8911250f888bc216e8b61"
		},
		{
			"ImportPath": "k8s.io/client-go/informers/settings/v1alpha1",
			"Rev": "82aa063804cf055e16e8911250f888bc216e8b61"
		},
		{
			"ImportPath": "k8s.io/client-go/informers/storage",
			"Rev": "82aa063804cf055e16e8911250f888bc216e8b61"
		},
		{
			"ImportPath": "k8s.io/client-go/informers/storage/v1",
			"Rev": "82aa063804cf055e16e8911250f888bc216e8b61"
		},
		{
			"ImportPath": "k8s.io/client-go/informers/storage/v1beta1",
			"Rev": "82aa063804cf055e16e8911250f888bc216e8b61"
		},
		{
			"ImportPath": "k8s.io/client-go/kubernetes",
			"Rev": "82aa063804cf055e16e8911250f888bc216e8b61"
		},
		{
			"ImportPath": "k8s.io/client-go/kubernetes/scheme",
			"Rev": "82aa063804cf055e16e8911250f888bc216e8b61"
		},
		{
			"ImportPath": "k8s.io/client-go/kubernetes/typed/admissionregistration/v1alpha1",
			"Rev": "82aa063804cf055e16e8911250f888bc216e8b61"
		},
		{
			"ImportPath": "k8s.io/client-go/kubernetes/typed/apps/v1beta1",
			"Rev": "82aa063804cf055e16e8911250f888bc216e8b61"
		},
		{
			"ImportPath": "k8s.io/client-go/kubernetes/typed/apps/v1beta2",
			"Rev": "82aa063804cf055e16e8911250f888bc216e8b61"
		},
		{
			"ImportPath": "k8s.io/client-go/kubernetes/typed/authentication/v1",
			"Rev": "82aa063804cf055e16e8911250f888bc216e8b61"
		},
		{
			"ImportPath": "k8s.io/client-go/kubernetes/typed/authentication/v1beta1",
			"Rev": "82aa063804cf055e16e8911250f888bc216e8b61"
		},
		{
			"ImportPath": "k8s.io/client-go/kubernetes/typed/authorization/v1",
			"Rev": "82aa063804cf055e16e8911250f888bc216e8b61"
		},
		{
			"ImportPath": "k8s.io/client-go/kubernetes/typed/authorization/v1beta1",
			"Rev": "82aa063804cf055e16e8911250f888bc216e8b61"
		},
		{
			"ImportPath": "k8s.io/client-go/kubernetes/typed/autoscaling/v1",
			"Rev": "82aa063804cf055e16e8911250f888bc216e8b61"
		},
		{
			"ImportPath": "k8s.io/client-go/kubernetes/typed/autoscaling/v2beta1",
			"Rev": "82aa063804cf055e16e8911250f888bc216e8b61"
		},
		{
			"ImportPath": "k8s.io/client-go/kubernetes/typed/batch/v1",
			"Rev": "82aa063804cf055e16e8911250f888bc216e8b61"
		},
		{
			"ImportPath": "k8s.io/client-go/kubernetes/typed/batch/v1beta1",
			"Rev": "82aa063804cf055e16e8911250f888bc216e8b61"
		},
		{
			"ImportPath": "k8s.io/client-go/kubernetes/typed/batch/v2alpha1",
			"Rev": "82aa063804cf055e16e8911250f888bc216e8b61"
		},
		{
			"ImportPath": "k8s.io/client-go/kubernetes/typed/certificates/v1beta1",
			"Rev": "82aa063804cf055e16e8911250f888bc216e8b61"
		},
		{
			"ImportPath": "k8s.io/client-go/kubernetes/typed/core/v1",
			"Rev": "82aa063804cf055e16e8911250f888bc216e8b61"
		},
		{
			"ImportPath": "k8s.io/client-go/kubernetes/typed/extensions/v1beta1",
			"Rev": "82aa063804cf055e16e8911250f888bc216e8b61"
		},
		{
			"ImportPath": "k8s.io/client-go/kubernetes/typed/networking/v1",
			"Rev": "82aa063804cf055e16e8911250f888bc216e8b61"
		},
		{
			"ImportPath": "k8s.io/client-go/kubernetes/typed/policy/v1beta1",
			"Rev": "82aa063804cf055e16e8911250f888bc216e8b61"
		},
		{
			"ImportPath": "k8s.io/client-go/kubernetes/typed/rbac/v1",
			"Rev": "82aa063804cf055e16e8911250f888bc216e8b61"
		},
		{
			"ImportPath": "k8s.io/client-go/kubernetes/typed/rbac/v1alpha1",
			"Rev": "82aa063804cf055e16e8911250f888bc216e8b61"
		},
		{
			"ImportPath": "k8s.io/client-go/kubernetes/typed/rbac/v1beta1",
			"Rev": "82aa063804cf055e16e8911250f888bc216e8b61"
		},
		{
			"ImportPath": "k8s.io/client-go/kubernetes/typed/scheduling/v1alpha1",
			"Rev": "82aa063804cf055e16e8911250f888bc216e8b61"
		},
		{
			"ImportPath": "k8s.io/client-go/kubernetes/typed/settings/v1alpha1",
			"Rev": "82aa063804cf055e16e8911250f888bc216e8b61"
		},
		{
			"ImportPath": "k8s.io/client-go/kubernetes/typed/storage/v1",
			"Rev": "82aa063804cf055e16e8911250f888bc216e8b61"
		},
		{
			"ImportPath": "k8s.io/client-go/kubernetes/typed/storage/v1beta1",
			"Rev": "82aa063804cf055e16e8911250f888bc216e8b61"
		},
		{
			"ImportPath": "k8s.io/client-go/listers/admissionregistration/v1alpha1",
			"Rev": "82aa063804cf055e16e8911250f888bc216e8b61"
		},
		{
			"ImportPath": "k8s.io/client-go/listers/apps/v1beta1",
			"Rev": "82aa063804cf055e16e8911250f888bc216e8b61"
		},
		{
			"ImportPath": "k8s.io/client-go/listers/apps/v1beta2",
			"Rev": "82aa063804cf055e16e8911250f888bc216e8b61"
		},
		{
			"ImportPath": "k8s.io/client-go/listers/autoscaling/v1",
			"Rev": "82aa063804cf055e16e8911250f888bc216e8b61"
		},
		{
			"ImportPath": "k8s.io/client-go/listers/autoscaling/v2beta1",
			"Rev": "82aa063804cf055e16e8911250f888bc216e8b61"
		},
		{
			"ImportPath": "k8s.io/client-go/listers/batch/v1",
			"Rev": "82aa063804cf055e16e8911250f888bc216e8b61"
		},
		{
			"ImportPath": "k8s.io/client-go/listers/batch/v1beta1",
			"Rev": "82aa063804cf055e16e8911250f888bc216e8b61"
		},
		{
			"ImportPath": "k8s.io/client-go/listers/batch/v2alpha1",
			"Rev": "82aa063804cf055e16e8911250f888bc216e8b61"
		},
		{
			"ImportPath": "k8s.io/client-go/listers/certificates/v1beta1",
			"Rev": "82aa063804cf055e16e8911250f888bc216e8b61"
		},
		{
			"ImportPath": "k8s.io/client-go/listers/core/v1",
			"Rev": "82aa063804cf055e16e8911250f888bc216e8b61"
		},
		{
			"ImportPath": "k8s.io/client-go/listers/extensions/v1beta1",
			"Rev": "82aa063804cf055e16e8911250f888bc216e8b61"
		},
		{
			"ImportPath": "k8s.io/client-go/listers/networking/v1",
			"Rev": "82aa063804cf055e16e8911250f888bc216e8b61"
		},
		{
			"ImportPath": "k8s.io/client-go/listers/policy/v1beta1",
			"Rev": "82aa063804cf055e16e8911250f888bc216e8b61"
		},
		{
			"ImportPath": "k8s.io/client-go/listers/rbac/v1",
			"Rev": "82aa063804cf055e16e8911250f888bc216e8b61"
		},
		{
			"ImportPath": "k8s.io/client-go/listers/rbac/v1alpha1",
			"Rev": "82aa063804cf055e16e8911250f888bc216e8b61"
		},
		{
			"ImportPath": "k8s.io/client-go/listers/rbac/v1beta1",
			"Rev": "82aa063804cf055e16e8911250f888bc216e8b61"
		},
		{
			"ImportPath": "k8s.io/client-go/listers/scheduling/v1alpha1",
			"Rev": "82aa063804cf055e16e8911250f888bc216e8b61"
		},
		{
			"ImportPath": "k8s.io/client-go/listers/settings/v1alpha1",
			"Rev": "82aa063804cf055e16e8911250f888bc216e8b61"
		},
		{
			"ImportPath": "k8s.io/client-go/listers/storage/v1",
			"Rev": "82aa063804cf055e16e8911250f888bc216e8b61"
		},
		{
			"ImportPath": "k8s.io/client-go/listers/storage/v1beta1",
			"Rev": "82aa063804cf055e16e8911250f888bc216e8b61"
		},
		{
			"ImportPath": "k8s.io/client-go/pkg/version",
			"Rev": "82aa063804cf055e16e8911250f888bc216e8b61"
		},
		{
			"ImportPath": "k8s.io/client-go/rest",
			"Rev": "82aa063804cf055e16e8911250f888bc216e8b61"
		},
		{
			"ImportPath": "k8s.io/client-go/rest/watch",
			"Rev": "82aa063804cf055e16e8911250f888bc216e8b61"
		},
		{
			"ImportPath": "k8s.io/client-go/testing",
			"Rev": "82aa063804cf055e16e8911250f888bc216e8b61"
		},
		{
			"ImportPath": "k8s.io/client-go/tools/auth",
			"Rev": "82aa063804cf055e16e8911250f888bc216e8b61"
		},
		{
			"ImportPath": "k8s.io/client-go/tools/cache",
			"Rev": "82aa063804cf055e16e8911250f888bc216e8b61"
		},
		{
			"ImportPath": "k8s.io/client-go/tools/clientcmd",
			"Rev": "82aa063804cf055e16e8911250f888bc216e8b61"
		},
		{
			"ImportPath": "k8s.io/client-go/tools/clientcmd/api",
			"Rev": "82aa063804cf055e16e8911250f888bc216e8b61"
		},
		{
			"ImportPath": "k8s.io/client-go/tools/clientcmd/api/latest",
			"Rev": "82aa063804cf055e16e8911250f888bc216e8b61"
		},
		{
			"ImportPath": "k8s.io/client-go/tools/clientcmd/api/v1",
			"Rev": "82aa063804cf055e16e8911250f888bc216e8b61"
		},
		{
			"ImportPath": "k8s.io/client-go/tools/metrics",
			"Rev": "82aa063804cf055e16e8911250f888bc216e8b61"
		},
		{
			"ImportPath": "k8s.io/client-go/tools/pager",
			"Rev": "82aa063804cf055e16e8911250f888bc216e8b61"
		},
		{
			"ImportPath": "k8s.io/client-go/tools/reference",
			"Rev": "82aa063804cf055e16e8911250f888bc216e8b61"
		},
		{
			"ImportPath": "k8s.io/client-go/transport",
			"Rev": "82aa063804cf055e16e8911250f888bc216e8b61"
		},
		{
			"ImportPath": "k8s.io/client-go/util/cert",
			"Rev": "82aa063804cf055e16e8911250f888bc216e8b61"
		},
		{
			"ImportPath": "k8s.io/client-go/util/flowcontrol",
			"Rev": "82aa063804cf055e16e8911250f888bc216e8b61"
		},
		{
			"ImportPath": "k8s.io/client-go/util/homedir",
			"Rev": "82aa063804cf055e16e8911250f888bc216e8b61"
		},
		{
			"ImportPath": "k8s.io/client-go/util/integer",
			"Rev": "82aa063804cf055e16e8911250f888bc216e8b61"
		},
		{
			"ImportPath": "k8s.io/client-go/util/workqueue",
			"Rev": "82aa063804cf055e16e8911250f888bc216e8b61"
>>>>>>> e15e93d7
		},
		{
			"ImportPath": "k8s.io/kube-openapi/pkg/builder",
			"Rev": "868f2f29720b192240e18284659231b440f9cda5"
		},
		{
			"ImportPath": "k8s.io/kube-openapi/pkg/common",
			"Rev": "868f2f29720b192240e18284659231b440f9cda5"
		},
		{
			"ImportPath": "k8s.io/kube-openapi/pkg/handler",
			"Rev": "868f2f29720b192240e18284659231b440f9cda5"
		},
		{
			"ImportPath": "k8s.io/kube-openapi/pkg/util",
			"Rev": "868f2f29720b192240e18284659231b440f9cda5"
		}
	]
}<|MERGE_RESOLUTION|>--- conflicted
+++ resolved
@@ -516,2059 +516,1031 @@
 		},
 		{
 			"ImportPath": "k8s.io/api/admissionregistration/v1alpha1",
-<<<<<<< HEAD
-			"Rev": "e6efbd0b1d6e322880d7269250f6d3a29536e23f"
+			"Rev": "fe29995db37613b9c5b2a647544cf627bfa8d299"
 		},
 		{
 			"ImportPath": "k8s.io/api/apps/v1beta1",
-			"Rev": "e6efbd0b1d6e322880d7269250f6d3a29536e23f"
+			"Rev": "fe29995db37613b9c5b2a647544cf627bfa8d299"
 		},
 		{
 			"ImportPath": "k8s.io/api/apps/v1beta2",
-			"Rev": "e6efbd0b1d6e322880d7269250f6d3a29536e23f"
+			"Rev": "fe29995db37613b9c5b2a647544cf627bfa8d299"
 		},
 		{
 			"ImportPath": "k8s.io/api/authentication/v1",
-			"Rev": "e6efbd0b1d6e322880d7269250f6d3a29536e23f"
+			"Rev": "fe29995db37613b9c5b2a647544cf627bfa8d299"
 		},
 		{
 			"ImportPath": "k8s.io/api/authentication/v1beta1",
-			"Rev": "e6efbd0b1d6e322880d7269250f6d3a29536e23f"
+			"Rev": "fe29995db37613b9c5b2a647544cf627bfa8d299"
 		},
 		{
 			"ImportPath": "k8s.io/api/authorization/v1",
-			"Rev": "e6efbd0b1d6e322880d7269250f6d3a29536e23f"
+			"Rev": "fe29995db37613b9c5b2a647544cf627bfa8d299"
 		},
 		{
 			"ImportPath": "k8s.io/api/authorization/v1beta1",
-			"Rev": "e6efbd0b1d6e322880d7269250f6d3a29536e23f"
+			"Rev": "fe29995db37613b9c5b2a647544cf627bfa8d299"
 		},
 		{
 			"ImportPath": "k8s.io/api/autoscaling/v1",
-			"Rev": "e6efbd0b1d6e322880d7269250f6d3a29536e23f"
-		},
-		{
-			"ImportPath": "k8s.io/api/autoscaling/v2alpha1",
-			"Rev": "e6efbd0b1d6e322880d7269250f6d3a29536e23f"
+			"Rev": "fe29995db37613b9c5b2a647544cf627bfa8d299"
+		},
+		{
+			"ImportPath": "k8s.io/api/autoscaling/v2beta1",
+			"Rev": "fe29995db37613b9c5b2a647544cf627bfa8d299"
 		},
 		{
 			"ImportPath": "k8s.io/api/batch/v1",
-			"Rev": "e6efbd0b1d6e322880d7269250f6d3a29536e23f"
+			"Rev": "fe29995db37613b9c5b2a647544cf627bfa8d299"
 		},
 		{
 			"ImportPath": "k8s.io/api/batch/v1beta1",
-			"Rev": "e6efbd0b1d6e322880d7269250f6d3a29536e23f"
+			"Rev": "fe29995db37613b9c5b2a647544cf627bfa8d299"
 		},
 		{
 			"ImportPath": "k8s.io/api/batch/v2alpha1",
-			"Rev": "e6efbd0b1d6e322880d7269250f6d3a29536e23f"
+			"Rev": "fe29995db37613b9c5b2a647544cf627bfa8d299"
 		},
 		{
 			"ImportPath": "k8s.io/api/certificates/v1beta1",
-			"Rev": "e6efbd0b1d6e322880d7269250f6d3a29536e23f"
+			"Rev": "fe29995db37613b9c5b2a647544cf627bfa8d299"
 		},
 		{
 			"ImportPath": "k8s.io/api/core/v1",
-			"Rev": "e6efbd0b1d6e322880d7269250f6d3a29536e23f"
+			"Rev": "fe29995db37613b9c5b2a647544cf627bfa8d299"
 		},
 		{
 			"ImportPath": "k8s.io/api/extensions/v1beta1",
-			"Rev": "e6efbd0b1d6e322880d7269250f6d3a29536e23f"
+			"Rev": "fe29995db37613b9c5b2a647544cf627bfa8d299"
 		},
 		{
 			"ImportPath": "k8s.io/api/networking/v1",
-			"Rev": "e6efbd0b1d6e322880d7269250f6d3a29536e23f"
+			"Rev": "fe29995db37613b9c5b2a647544cf627bfa8d299"
 		},
 		{
 			"ImportPath": "k8s.io/api/policy/v1beta1",
-			"Rev": "e6efbd0b1d6e322880d7269250f6d3a29536e23f"
+			"Rev": "fe29995db37613b9c5b2a647544cf627bfa8d299"
 		},
 		{
 			"ImportPath": "k8s.io/api/rbac/v1",
-			"Rev": "e6efbd0b1d6e322880d7269250f6d3a29536e23f"
+			"Rev": "fe29995db37613b9c5b2a647544cf627bfa8d299"
 		},
 		{
 			"ImportPath": "k8s.io/api/rbac/v1alpha1",
-			"Rev": "e6efbd0b1d6e322880d7269250f6d3a29536e23f"
+			"Rev": "fe29995db37613b9c5b2a647544cf627bfa8d299"
 		},
 		{
 			"ImportPath": "k8s.io/api/rbac/v1beta1",
-			"Rev": "e6efbd0b1d6e322880d7269250f6d3a29536e23f"
+			"Rev": "fe29995db37613b9c5b2a647544cf627bfa8d299"
 		},
 		{
 			"ImportPath": "k8s.io/api/scheduling/v1alpha1",
-			"Rev": "e6efbd0b1d6e322880d7269250f6d3a29536e23f"
+			"Rev": "fe29995db37613b9c5b2a647544cf627bfa8d299"
 		},
 		{
 			"ImportPath": "k8s.io/api/settings/v1alpha1",
-			"Rev": "e6efbd0b1d6e322880d7269250f6d3a29536e23f"
+			"Rev": "fe29995db37613b9c5b2a647544cf627bfa8d299"
 		},
 		{
 			"ImportPath": "k8s.io/api/storage/v1",
-			"Rev": "e6efbd0b1d6e322880d7269250f6d3a29536e23f"
+			"Rev": "fe29995db37613b9c5b2a647544cf627bfa8d299"
 		},
 		{
 			"ImportPath": "k8s.io/api/storage/v1beta1",
-			"Rev": "e6efbd0b1d6e322880d7269250f6d3a29536e23f"
+			"Rev": "fe29995db37613b9c5b2a647544cf627bfa8d299"
 		},
 		{
 			"ImportPath": "k8s.io/apimachinery/pkg/api/equality",
-			"Rev": "76ee1d9c63d7fc57d31491f2989d72ff961403f3"
+			"Rev": "9d38e20d609d27e00d4ec18f7b9db67105a2bde0"
 		},
 		{
 			"ImportPath": "k8s.io/apimachinery/pkg/api/errors",
-			"Rev": "76ee1d9c63d7fc57d31491f2989d72ff961403f3"
+			"Rev": "9d38e20d609d27e00d4ec18f7b9db67105a2bde0"
 		},
 		{
 			"ImportPath": "k8s.io/apimachinery/pkg/api/meta",
-			"Rev": "76ee1d9c63d7fc57d31491f2989d72ff961403f3"
+			"Rev": "9d38e20d609d27e00d4ec18f7b9db67105a2bde0"
 		},
 		{
 			"ImportPath": "k8s.io/apimachinery/pkg/api/resource",
-			"Rev": "76ee1d9c63d7fc57d31491f2989d72ff961403f3"
+			"Rev": "9d38e20d609d27e00d4ec18f7b9db67105a2bde0"
 		},
 		{
 			"ImportPath": "k8s.io/apimachinery/pkg/api/testing",
-			"Rev": "76ee1d9c63d7fc57d31491f2989d72ff961403f3"
+			"Rev": "9d38e20d609d27e00d4ec18f7b9db67105a2bde0"
 		},
 		{
 			"ImportPath": "k8s.io/apimachinery/pkg/api/testing/fuzzer",
-			"Rev": "76ee1d9c63d7fc57d31491f2989d72ff961403f3"
+			"Rev": "9d38e20d609d27e00d4ec18f7b9db67105a2bde0"
 		},
 		{
 			"ImportPath": "k8s.io/apimachinery/pkg/api/testing/roundtrip",
-			"Rev": "76ee1d9c63d7fc57d31491f2989d72ff961403f3"
+			"Rev": "9d38e20d609d27e00d4ec18f7b9db67105a2bde0"
 		},
 		{
 			"ImportPath": "k8s.io/apimachinery/pkg/api/validation",
-			"Rev": "76ee1d9c63d7fc57d31491f2989d72ff961403f3"
+			"Rev": "9d38e20d609d27e00d4ec18f7b9db67105a2bde0"
 		},
 		{
 			"ImportPath": "k8s.io/apimachinery/pkg/api/validation/path",
-			"Rev": "76ee1d9c63d7fc57d31491f2989d72ff961403f3"
+			"Rev": "9d38e20d609d27e00d4ec18f7b9db67105a2bde0"
 		},
 		{
 			"ImportPath": "k8s.io/apimachinery/pkg/apimachinery",
-			"Rev": "76ee1d9c63d7fc57d31491f2989d72ff961403f3"
+			"Rev": "9d38e20d609d27e00d4ec18f7b9db67105a2bde0"
 		},
 		{
 			"ImportPath": "k8s.io/apimachinery/pkg/apimachinery/announced",
-			"Rev": "76ee1d9c63d7fc57d31491f2989d72ff961403f3"
+			"Rev": "9d38e20d609d27e00d4ec18f7b9db67105a2bde0"
 		},
 		{
 			"ImportPath": "k8s.io/apimachinery/pkg/apimachinery/registered",
-			"Rev": "76ee1d9c63d7fc57d31491f2989d72ff961403f3"
+			"Rev": "9d38e20d609d27e00d4ec18f7b9db67105a2bde0"
 		},
 		{
 			"ImportPath": "k8s.io/apimachinery/pkg/apis/meta/fuzzer",
-			"Rev": "76ee1d9c63d7fc57d31491f2989d72ff961403f3"
+			"Rev": "9d38e20d609d27e00d4ec18f7b9db67105a2bde0"
 		},
 		{
 			"ImportPath": "k8s.io/apimachinery/pkg/apis/meta/internalversion",
-			"Rev": "76ee1d9c63d7fc57d31491f2989d72ff961403f3"
+			"Rev": "9d38e20d609d27e00d4ec18f7b9db67105a2bde0"
 		},
 		{
 			"ImportPath": "k8s.io/apimachinery/pkg/apis/meta/v1",
-			"Rev": "76ee1d9c63d7fc57d31491f2989d72ff961403f3"
+			"Rev": "9d38e20d609d27e00d4ec18f7b9db67105a2bde0"
 		},
 		{
 			"ImportPath": "k8s.io/apimachinery/pkg/apis/meta/v1/unstructured",
-			"Rev": "76ee1d9c63d7fc57d31491f2989d72ff961403f3"
+			"Rev": "9d38e20d609d27e00d4ec18f7b9db67105a2bde0"
 		},
 		{
 			"ImportPath": "k8s.io/apimachinery/pkg/apis/meta/v1/validation",
-			"Rev": "76ee1d9c63d7fc57d31491f2989d72ff961403f3"
+			"Rev": "9d38e20d609d27e00d4ec18f7b9db67105a2bde0"
 		},
 		{
 			"ImportPath": "k8s.io/apimachinery/pkg/apis/meta/v1alpha1",
-			"Rev": "76ee1d9c63d7fc57d31491f2989d72ff961403f3"
+			"Rev": "9d38e20d609d27e00d4ec18f7b9db67105a2bde0"
 		},
 		{
 			"ImportPath": "k8s.io/apimachinery/pkg/conversion",
-			"Rev": "76ee1d9c63d7fc57d31491f2989d72ff961403f3"
+			"Rev": "9d38e20d609d27e00d4ec18f7b9db67105a2bde0"
 		},
 		{
 			"ImportPath": "k8s.io/apimachinery/pkg/conversion/queryparams",
-			"Rev": "76ee1d9c63d7fc57d31491f2989d72ff961403f3"
+			"Rev": "9d38e20d609d27e00d4ec18f7b9db67105a2bde0"
 		},
 		{
 			"ImportPath": "k8s.io/apimachinery/pkg/conversion/unstructured",
-			"Rev": "76ee1d9c63d7fc57d31491f2989d72ff961403f3"
+			"Rev": "9d38e20d609d27e00d4ec18f7b9db67105a2bde0"
 		},
 		{
 			"ImportPath": "k8s.io/apimachinery/pkg/fields",
-			"Rev": "76ee1d9c63d7fc57d31491f2989d72ff961403f3"
+			"Rev": "9d38e20d609d27e00d4ec18f7b9db67105a2bde0"
 		},
 		{
 			"ImportPath": "k8s.io/apimachinery/pkg/labels",
-			"Rev": "76ee1d9c63d7fc57d31491f2989d72ff961403f3"
+			"Rev": "9d38e20d609d27e00d4ec18f7b9db67105a2bde0"
 		},
 		{
 			"ImportPath": "k8s.io/apimachinery/pkg/runtime",
-			"Rev": "76ee1d9c63d7fc57d31491f2989d72ff961403f3"
+			"Rev": "9d38e20d609d27e00d4ec18f7b9db67105a2bde0"
 		},
 		{
 			"ImportPath": "k8s.io/apimachinery/pkg/runtime/schema",
-			"Rev": "76ee1d9c63d7fc57d31491f2989d72ff961403f3"
+			"Rev": "9d38e20d609d27e00d4ec18f7b9db67105a2bde0"
 		},
 		{
 			"ImportPath": "k8s.io/apimachinery/pkg/runtime/serializer",
-			"Rev": "76ee1d9c63d7fc57d31491f2989d72ff961403f3"
+			"Rev": "9d38e20d609d27e00d4ec18f7b9db67105a2bde0"
 		},
 		{
 			"ImportPath": "k8s.io/apimachinery/pkg/runtime/serializer/json",
-			"Rev": "76ee1d9c63d7fc57d31491f2989d72ff961403f3"
+			"Rev": "9d38e20d609d27e00d4ec18f7b9db67105a2bde0"
 		},
 		{
 			"ImportPath": "k8s.io/apimachinery/pkg/runtime/serializer/protobuf",
-			"Rev": "76ee1d9c63d7fc57d31491f2989d72ff961403f3"
+			"Rev": "9d38e20d609d27e00d4ec18f7b9db67105a2bde0"
 		},
 		{
 			"ImportPath": "k8s.io/apimachinery/pkg/runtime/serializer/recognizer",
-			"Rev": "76ee1d9c63d7fc57d31491f2989d72ff961403f3"
+			"Rev": "9d38e20d609d27e00d4ec18f7b9db67105a2bde0"
 		},
 		{
 			"ImportPath": "k8s.io/apimachinery/pkg/runtime/serializer/streaming",
-			"Rev": "76ee1d9c63d7fc57d31491f2989d72ff961403f3"
+			"Rev": "9d38e20d609d27e00d4ec18f7b9db67105a2bde0"
 		},
 		{
 			"ImportPath": "k8s.io/apimachinery/pkg/runtime/serializer/versioning",
-			"Rev": "76ee1d9c63d7fc57d31491f2989d72ff961403f3"
+			"Rev": "9d38e20d609d27e00d4ec18f7b9db67105a2bde0"
 		},
 		{
 			"ImportPath": "k8s.io/apimachinery/pkg/selection",
-			"Rev": "76ee1d9c63d7fc57d31491f2989d72ff961403f3"
+			"Rev": "9d38e20d609d27e00d4ec18f7b9db67105a2bde0"
 		},
 		{
 			"ImportPath": "k8s.io/apimachinery/pkg/types",
-			"Rev": "76ee1d9c63d7fc57d31491f2989d72ff961403f3"
+			"Rev": "9d38e20d609d27e00d4ec18f7b9db67105a2bde0"
 		},
 		{
 			"ImportPath": "k8s.io/apimachinery/pkg/util/cache",
-			"Rev": "76ee1d9c63d7fc57d31491f2989d72ff961403f3"
+			"Rev": "9d38e20d609d27e00d4ec18f7b9db67105a2bde0"
 		},
 		{
 			"ImportPath": "k8s.io/apimachinery/pkg/util/clock",
-			"Rev": "76ee1d9c63d7fc57d31491f2989d72ff961403f3"
+			"Rev": "9d38e20d609d27e00d4ec18f7b9db67105a2bde0"
 		},
 		{
 			"ImportPath": "k8s.io/apimachinery/pkg/util/diff",
-			"Rev": "76ee1d9c63d7fc57d31491f2989d72ff961403f3"
+			"Rev": "9d38e20d609d27e00d4ec18f7b9db67105a2bde0"
 		},
 		{
 			"ImportPath": "k8s.io/apimachinery/pkg/util/errors",
-			"Rev": "76ee1d9c63d7fc57d31491f2989d72ff961403f3"
+			"Rev": "9d38e20d609d27e00d4ec18f7b9db67105a2bde0"
 		},
 		{
 			"ImportPath": "k8s.io/apimachinery/pkg/util/framer",
-			"Rev": "76ee1d9c63d7fc57d31491f2989d72ff961403f3"
+			"Rev": "9d38e20d609d27e00d4ec18f7b9db67105a2bde0"
 		},
 		{
 			"ImportPath": "k8s.io/apimachinery/pkg/util/httpstream",
-			"Rev": "76ee1d9c63d7fc57d31491f2989d72ff961403f3"
+			"Rev": "9d38e20d609d27e00d4ec18f7b9db67105a2bde0"
 		},
 		{
 			"ImportPath": "k8s.io/apimachinery/pkg/util/intstr",
-			"Rev": "76ee1d9c63d7fc57d31491f2989d72ff961403f3"
+			"Rev": "9d38e20d609d27e00d4ec18f7b9db67105a2bde0"
 		},
 		{
 			"ImportPath": "k8s.io/apimachinery/pkg/util/json",
-			"Rev": "76ee1d9c63d7fc57d31491f2989d72ff961403f3"
+			"Rev": "9d38e20d609d27e00d4ec18f7b9db67105a2bde0"
 		},
 		{
 			"ImportPath": "k8s.io/apimachinery/pkg/util/mergepatch",
-			"Rev": "76ee1d9c63d7fc57d31491f2989d72ff961403f3"
+			"Rev": "9d38e20d609d27e00d4ec18f7b9db67105a2bde0"
 		},
 		{
 			"ImportPath": "k8s.io/apimachinery/pkg/util/net",
-			"Rev": "76ee1d9c63d7fc57d31491f2989d72ff961403f3"
+			"Rev": "9d38e20d609d27e00d4ec18f7b9db67105a2bde0"
 		},
 		{
 			"ImportPath": "k8s.io/apimachinery/pkg/util/proxy",
-			"Rev": "76ee1d9c63d7fc57d31491f2989d72ff961403f3"
+			"Rev": "9d38e20d609d27e00d4ec18f7b9db67105a2bde0"
 		},
 		{
 			"ImportPath": "k8s.io/apimachinery/pkg/util/rand",
-			"Rev": "76ee1d9c63d7fc57d31491f2989d72ff961403f3"
+			"Rev": "9d38e20d609d27e00d4ec18f7b9db67105a2bde0"
 		},
 		{
 			"ImportPath": "k8s.io/apimachinery/pkg/util/runtime",
-			"Rev": "76ee1d9c63d7fc57d31491f2989d72ff961403f3"
+			"Rev": "9d38e20d609d27e00d4ec18f7b9db67105a2bde0"
 		},
 		{
 			"ImportPath": "k8s.io/apimachinery/pkg/util/sets",
-			"Rev": "76ee1d9c63d7fc57d31491f2989d72ff961403f3"
+			"Rev": "9d38e20d609d27e00d4ec18f7b9db67105a2bde0"
 		},
 		{
 			"ImportPath": "k8s.io/apimachinery/pkg/util/strategicpatch",
-			"Rev": "76ee1d9c63d7fc57d31491f2989d72ff961403f3"
+			"Rev": "9d38e20d609d27e00d4ec18f7b9db67105a2bde0"
 		},
 		{
 			"ImportPath": "k8s.io/apimachinery/pkg/util/uuid",
-			"Rev": "76ee1d9c63d7fc57d31491f2989d72ff961403f3"
+			"Rev": "9d38e20d609d27e00d4ec18f7b9db67105a2bde0"
 		},
 		{
 			"ImportPath": "k8s.io/apimachinery/pkg/util/validation",
-			"Rev": "76ee1d9c63d7fc57d31491f2989d72ff961403f3"
+			"Rev": "9d38e20d609d27e00d4ec18f7b9db67105a2bde0"
 		},
 		{
 			"ImportPath": "k8s.io/apimachinery/pkg/util/validation/field",
-			"Rev": "76ee1d9c63d7fc57d31491f2989d72ff961403f3"
+			"Rev": "9d38e20d609d27e00d4ec18f7b9db67105a2bde0"
 		},
 		{
 			"ImportPath": "k8s.io/apimachinery/pkg/util/wait",
-			"Rev": "76ee1d9c63d7fc57d31491f2989d72ff961403f3"
+			"Rev": "9d38e20d609d27e00d4ec18f7b9db67105a2bde0"
 		},
 		{
 			"ImportPath": "k8s.io/apimachinery/pkg/util/yaml",
-			"Rev": "76ee1d9c63d7fc57d31491f2989d72ff961403f3"
+			"Rev": "9d38e20d609d27e00d4ec18f7b9db67105a2bde0"
 		},
 		{
 			"ImportPath": "k8s.io/apimachinery/pkg/version",
-			"Rev": "76ee1d9c63d7fc57d31491f2989d72ff961403f3"
+			"Rev": "9d38e20d609d27e00d4ec18f7b9db67105a2bde0"
 		},
 		{
 			"ImportPath": "k8s.io/apimachinery/pkg/watch",
-			"Rev": "76ee1d9c63d7fc57d31491f2989d72ff961403f3"
+			"Rev": "9d38e20d609d27e00d4ec18f7b9db67105a2bde0"
 		},
 		{
 			"ImportPath": "k8s.io/apimachinery/third_party/forked/golang/json",
-			"Rev": "76ee1d9c63d7fc57d31491f2989d72ff961403f3"
+			"Rev": "9d38e20d609d27e00d4ec18f7b9db67105a2bde0"
 		},
 		{
 			"ImportPath": "k8s.io/apimachinery/third_party/forked/golang/netutil",
-			"Rev": "76ee1d9c63d7fc57d31491f2989d72ff961403f3"
+			"Rev": "9d38e20d609d27e00d4ec18f7b9db67105a2bde0"
 		},
 		{
 			"ImportPath": "k8s.io/apimachinery/third_party/forked/golang/reflect",
-			"Rev": "76ee1d9c63d7fc57d31491f2989d72ff961403f3"
+			"Rev": "9d38e20d609d27e00d4ec18f7b9db67105a2bde0"
 		},
 		{
 			"ImportPath": "k8s.io/apiserver/pkg/admission",
-			"Rev": "6bfd373e50c1c0e026712b4d8c809241eb7da87a"
+			"Rev": "f9b476d61dbdf6474e3d42cc5e854d0d8b7f759e"
 		},
 		{
 			"ImportPath": "k8s.io/apiserver/pkg/admission/initializer",
-			"Rev": "6bfd373e50c1c0e026712b4d8c809241eb7da87a"
+			"Rev": "f9b476d61dbdf6474e3d42cc5e854d0d8b7f759e"
 		},
 		{
 			"ImportPath": "k8s.io/apiserver/pkg/admission/plugin/namespace/lifecycle",
-			"Rev": "6bfd373e50c1c0e026712b4d8c809241eb7da87a"
+			"Rev": "f9b476d61dbdf6474e3d42cc5e854d0d8b7f759e"
 		},
 		{
 			"ImportPath": "k8s.io/apiserver/pkg/apis/apiserver",
-			"Rev": "6bfd373e50c1c0e026712b4d8c809241eb7da87a"
+			"Rev": "f9b476d61dbdf6474e3d42cc5e854d0d8b7f759e"
 		},
 		{
 			"ImportPath": "k8s.io/apiserver/pkg/apis/apiserver/install",
-			"Rev": "6bfd373e50c1c0e026712b4d8c809241eb7da87a"
+			"Rev": "f9b476d61dbdf6474e3d42cc5e854d0d8b7f759e"
 		},
 		{
 			"ImportPath": "k8s.io/apiserver/pkg/apis/apiserver/v1alpha1",
-			"Rev": "6bfd373e50c1c0e026712b4d8c809241eb7da87a"
+			"Rev": "f9b476d61dbdf6474e3d42cc5e854d0d8b7f759e"
 		},
 		{
 			"ImportPath": "k8s.io/apiserver/pkg/apis/audit",
-			"Rev": "6bfd373e50c1c0e026712b4d8c809241eb7da87a"
+			"Rev": "f9b476d61dbdf6474e3d42cc5e854d0d8b7f759e"
 		},
 		{
 			"ImportPath": "k8s.io/apiserver/pkg/apis/audit/install",
-			"Rev": "6bfd373e50c1c0e026712b4d8c809241eb7da87a"
+			"Rev": "f9b476d61dbdf6474e3d42cc5e854d0d8b7f759e"
 		},
 		{
 			"ImportPath": "k8s.io/apiserver/pkg/apis/audit/v1alpha1",
-			"Rev": "6bfd373e50c1c0e026712b4d8c809241eb7da87a"
+			"Rev": "f9b476d61dbdf6474e3d42cc5e854d0d8b7f759e"
 		},
 		{
 			"ImportPath": "k8s.io/apiserver/pkg/apis/audit/v1beta1",
-			"Rev": "6bfd373e50c1c0e026712b4d8c809241eb7da87a"
+			"Rev": "f9b476d61dbdf6474e3d42cc5e854d0d8b7f759e"
 		},
 		{
 			"ImportPath": "k8s.io/apiserver/pkg/apis/audit/validation",
-			"Rev": "6bfd373e50c1c0e026712b4d8c809241eb7da87a"
+			"Rev": "f9b476d61dbdf6474e3d42cc5e854d0d8b7f759e"
 		},
 		{
 			"ImportPath": "k8s.io/apiserver/pkg/audit",
-			"Rev": "6bfd373e50c1c0e026712b4d8c809241eb7da87a"
+			"Rev": "f9b476d61dbdf6474e3d42cc5e854d0d8b7f759e"
 		},
 		{
 			"ImportPath": "k8s.io/apiserver/pkg/audit/policy",
-			"Rev": "6bfd373e50c1c0e026712b4d8c809241eb7da87a"
+			"Rev": "f9b476d61dbdf6474e3d42cc5e854d0d8b7f759e"
 		},
 		{
 			"ImportPath": "k8s.io/apiserver/pkg/authentication/authenticator",
-			"Rev": "6bfd373e50c1c0e026712b4d8c809241eb7da87a"
+			"Rev": "f9b476d61dbdf6474e3d42cc5e854d0d8b7f759e"
 		},
 		{
 			"ImportPath": "k8s.io/apiserver/pkg/authentication/authenticatorfactory",
-			"Rev": "6bfd373e50c1c0e026712b4d8c809241eb7da87a"
+			"Rev": "f9b476d61dbdf6474e3d42cc5e854d0d8b7f759e"
 		},
 		{
 			"ImportPath": "k8s.io/apiserver/pkg/authentication/group",
-			"Rev": "6bfd373e50c1c0e026712b4d8c809241eb7da87a"
+			"Rev": "f9b476d61dbdf6474e3d42cc5e854d0d8b7f759e"
 		},
 		{
 			"ImportPath": "k8s.io/apiserver/pkg/authentication/request/anonymous",
-			"Rev": "6bfd373e50c1c0e026712b4d8c809241eb7da87a"
+			"Rev": "f9b476d61dbdf6474e3d42cc5e854d0d8b7f759e"
 		},
 		{
 			"ImportPath": "k8s.io/apiserver/pkg/authentication/request/bearertoken",
-			"Rev": "6bfd373e50c1c0e026712b4d8c809241eb7da87a"
+			"Rev": "f9b476d61dbdf6474e3d42cc5e854d0d8b7f759e"
 		},
 		{
 			"ImportPath": "k8s.io/apiserver/pkg/authentication/request/headerrequest",
-			"Rev": "6bfd373e50c1c0e026712b4d8c809241eb7da87a"
+			"Rev": "f9b476d61dbdf6474e3d42cc5e854d0d8b7f759e"
 		},
 		{
 			"ImportPath": "k8s.io/apiserver/pkg/authentication/request/union",
-			"Rev": "6bfd373e50c1c0e026712b4d8c809241eb7da87a"
+			"Rev": "f9b476d61dbdf6474e3d42cc5e854d0d8b7f759e"
 		},
 		{
 			"ImportPath": "k8s.io/apiserver/pkg/authentication/request/websocket",
-			"Rev": "6bfd373e50c1c0e026712b4d8c809241eb7da87a"
+			"Rev": "f9b476d61dbdf6474e3d42cc5e854d0d8b7f759e"
 		},
 		{
 			"ImportPath": "k8s.io/apiserver/pkg/authentication/request/x509",
-			"Rev": "6bfd373e50c1c0e026712b4d8c809241eb7da87a"
+			"Rev": "f9b476d61dbdf6474e3d42cc5e854d0d8b7f759e"
 		},
 		{
 			"ImportPath": "k8s.io/apiserver/pkg/authentication/serviceaccount",
-			"Rev": "6bfd373e50c1c0e026712b4d8c809241eb7da87a"
+			"Rev": "f9b476d61dbdf6474e3d42cc5e854d0d8b7f759e"
 		},
 		{
 			"ImportPath": "k8s.io/apiserver/pkg/authentication/token/tokenfile",
-			"Rev": "6bfd373e50c1c0e026712b4d8c809241eb7da87a"
+			"Rev": "f9b476d61dbdf6474e3d42cc5e854d0d8b7f759e"
 		},
 		{
 			"ImportPath": "k8s.io/apiserver/pkg/authentication/user",
-			"Rev": "6bfd373e50c1c0e026712b4d8c809241eb7da87a"
+			"Rev": "f9b476d61dbdf6474e3d42cc5e854d0d8b7f759e"
 		},
 		{
 			"ImportPath": "k8s.io/apiserver/pkg/authorization/authorizer",
-			"Rev": "6bfd373e50c1c0e026712b4d8c809241eb7da87a"
+			"Rev": "f9b476d61dbdf6474e3d42cc5e854d0d8b7f759e"
 		},
 		{
 			"ImportPath": "k8s.io/apiserver/pkg/authorization/authorizerfactory",
-			"Rev": "6bfd373e50c1c0e026712b4d8c809241eb7da87a"
+			"Rev": "f9b476d61dbdf6474e3d42cc5e854d0d8b7f759e"
 		},
 		{
 			"ImportPath": "k8s.io/apiserver/pkg/authorization/union",
-			"Rev": "6bfd373e50c1c0e026712b4d8c809241eb7da87a"
+			"Rev": "f9b476d61dbdf6474e3d42cc5e854d0d8b7f759e"
 		},
 		{
 			"ImportPath": "k8s.io/apiserver/pkg/endpoints",
-			"Rev": "6bfd373e50c1c0e026712b4d8c809241eb7da87a"
+			"Rev": "f9b476d61dbdf6474e3d42cc5e854d0d8b7f759e"
 		},
 		{
 			"ImportPath": "k8s.io/apiserver/pkg/endpoints/discovery",
-			"Rev": "6bfd373e50c1c0e026712b4d8c809241eb7da87a"
+			"Rev": "f9b476d61dbdf6474e3d42cc5e854d0d8b7f759e"
 		},
 		{
 			"ImportPath": "k8s.io/apiserver/pkg/endpoints/filters",
-			"Rev": "6bfd373e50c1c0e026712b4d8c809241eb7da87a"
+			"Rev": "f9b476d61dbdf6474e3d42cc5e854d0d8b7f759e"
 		},
 		{
 			"ImportPath": "k8s.io/apiserver/pkg/endpoints/handlers",
-			"Rev": "6bfd373e50c1c0e026712b4d8c809241eb7da87a"
+			"Rev": "f9b476d61dbdf6474e3d42cc5e854d0d8b7f759e"
 		},
 		{
 			"ImportPath": "k8s.io/apiserver/pkg/endpoints/handlers/negotiation",
-			"Rev": "6bfd373e50c1c0e026712b4d8c809241eb7da87a"
+			"Rev": "f9b476d61dbdf6474e3d42cc5e854d0d8b7f759e"
 		},
 		{
 			"ImportPath": "k8s.io/apiserver/pkg/endpoints/handlers/responsewriters",
-			"Rev": "6bfd373e50c1c0e026712b4d8c809241eb7da87a"
+			"Rev": "f9b476d61dbdf6474e3d42cc5e854d0d8b7f759e"
 		},
 		{
 			"ImportPath": "k8s.io/apiserver/pkg/endpoints/metrics",
-			"Rev": "6bfd373e50c1c0e026712b4d8c809241eb7da87a"
+			"Rev": "f9b476d61dbdf6474e3d42cc5e854d0d8b7f759e"
 		},
 		{
 			"ImportPath": "k8s.io/apiserver/pkg/endpoints/openapi",
-			"Rev": "6bfd373e50c1c0e026712b4d8c809241eb7da87a"
+			"Rev": "f9b476d61dbdf6474e3d42cc5e854d0d8b7f759e"
 		},
 		{
 			"ImportPath": "k8s.io/apiserver/pkg/endpoints/request",
-			"Rev": "6bfd373e50c1c0e026712b4d8c809241eb7da87a"
+			"Rev": "f9b476d61dbdf6474e3d42cc5e854d0d8b7f759e"
 		},
 		{
 			"ImportPath": "k8s.io/apiserver/pkg/features",
-			"Rev": "6bfd373e50c1c0e026712b4d8c809241eb7da87a"
+			"Rev": "f9b476d61dbdf6474e3d42cc5e854d0d8b7f759e"
 		},
 		{
 			"ImportPath": "k8s.io/apiserver/pkg/registry/generic",
-			"Rev": "6bfd373e50c1c0e026712b4d8c809241eb7da87a"
+			"Rev": "f9b476d61dbdf6474e3d42cc5e854d0d8b7f759e"
 		},
 		{
 			"ImportPath": "k8s.io/apiserver/pkg/registry/generic/registry",
-			"Rev": "6bfd373e50c1c0e026712b4d8c809241eb7da87a"
+			"Rev": "f9b476d61dbdf6474e3d42cc5e854d0d8b7f759e"
 		},
 		{
 			"ImportPath": "k8s.io/apiserver/pkg/registry/rest",
-			"Rev": "6bfd373e50c1c0e026712b4d8c809241eb7da87a"
+			"Rev": "f9b476d61dbdf6474e3d42cc5e854d0d8b7f759e"
 		},
 		{
 			"ImportPath": "k8s.io/apiserver/pkg/server",
-			"Rev": "6bfd373e50c1c0e026712b4d8c809241eb7da87a"
+			"Rev": "f9b476d61dbdf6474e3d42cc5e854d0d8b7f759e"
 		},
 		{
 			"ImportPath": "k8s.io/apiserver/pkg/server/filters",
-			"Rev": "6bfd373e50c1c0e026712b4d8c809241eb7da87a"
+			"Rev": "f9b476d61dbdf6474e3d42cc5e854d0d8b7f759e"
 		},
 		{
 			"ImportPath": "k8s.io/apiserver/pkg/server/healthz",
-			"Rev": "6bfd373e50c1c0e026712b4d8c809241eb7da87a"
+			"Rev": "f9b476d61dbdf6474e3d42cc5e854d0d8b7f759e"
 		},
 		{
 			"ImportPath": "k8s.io/apiserver/pkg/server/httplog",
-			"Rev": "6bfd373e50c1c0e026712b4d8c809241eb7da87a"
+			"Rev": "f9b476d61dbdf6474e3d42cc5e854d0d8b7f759e"
 		},
 		{
 			"ImportPath": "k8s.io/apiserver/pkg/server/mux",
-			"Rev": "6bfd373e50c1c0e026712b4d8c809241eb7da87a"
+			"Rev": "f9b476d61dbdf6474e3d42cc5e854d0d8b7f759e"
 		},
 		{
 			"ImportPath": "k8s.io/apiserver/pkg/server/options",
-			"Rev": "6bfd373e50c1c0e026712b4d8c809241eb7da87a"
+			"Rev": "f9b476d61dbdf6474e3d42cc5e854d0d8b7f759e"
 		},
 		{
 			"ImportPath": "k8s.io/apiserver/pkg/server/routes",
-			"Rev": "6bfd373e50c1c0e026712b4d8c809241eb7da87a"
+			"Rev": "f9b476d61dbdf6474e3d42cc5e854d0d8b7f759e"
 		},
 		{
 			"ImportPath": "k8s.io/apiserver/pkg/server/routes/data/swagger",
-			"Rev": "6bfd373e50c1c0e026712b4d8c809241eb7da87a"
+			"Rev": "f9b476d61dbdf6474e3d42cc5e854d0d8b7f759e"
 		},
 		{
 			"ImportPath": "k8s.io/apiserver/pkg/server/storage",
-			"Rev": "6bfd373e50c1c0e026712b4d8c809241eb7da87a"
+			"Rev": "f9b476d61dbdf6474e3d42cc5e854d0d8b7f759e"
 		},
 		{
 			"ImportPath": "k8s.io/apiserver/pkg/storage",
-			"Rev": "6bfd373e50c1c0e026712b4d8c809241eb7da87a"
+			"Rev": "f9b476d61dbdf6474e3d42cc5e854d0d8b7f759e"
 		},
 		{
 			"ImportPath": "k8s.io/apiserver/pkg/storage/errors",
-			"Rev": "6bfd373e50c1c0e026712b4d8c809241eb7da87a"
+			"Rev": "f9b476d61dbdf6474e3d42cc5e854d0d8b7f759e"
 		},
 		{
 			"ImportPath": "k8s.io/apiserver/pkg/storage/etcd",
-			"Rev": "6bfd373e50c1c0e026712b4d8c809241eb7da87a"
+			"Rev": "f9b476d61dbdf6474e3d42cc5e854d0d8b7f759e"
 		},
 		{
 			"ImportPath": "k8s.io/apiserver/pkg/storage/etcd/metrics",
-			"Rev": "6bfd373e50c1c0e026712b4d8c809241eb7da87a"
+			"Rev": "f9b476d61dbdf6474e3d42cc5e854d0d8b7f759e"
 		},
 		{
 			"ImportPath": "k8s.io/apiserver/pkg/storage/etcd/util",
-			"Rev": "6bfd373e50c1c0e026712b4d8c809241eb7da87a"
+			"Rev": "f9b476d61dbdf6474e3d42cc5e854d0d8b7f759e"
 		},
 		{
 			"ImportPath": "k8s.io/apiserver/pkg/storage/etcd3",
-			"Rev": "6bfd373e50c1c0e026712b4d8c809241eb7da87a"
+			"Rev": "f9b476d61dbdf6474e3d42cc5e854d0d8b7f759e"
 		},
 		{
 			"ImportPath": "k8s.io/apiserver/pkg/storage/etcd3/preflight",
-			"Rev": "6bfd373e50c1c0e026712b4d8c809241eb7da87a"
+			"Rev": "f9b476d61dbdf6474e3d42cc5e854d0d8b7f759e"
 		},
 		{
 			"ImportPath": "k8s.io/apiserver/pkg/storage/names",
-			"Rev": "6bfd373e50c1c0e026712b4d8c809241eb7da87a"
+			"Rev": "f9b476d61dbdf6474e3d42cc5e854d0d8b7f759e"
 		},
 		{
 			"ImportPath": "k8s.io/apiserver/pkg/storage/storagebackend",
-			"Rev": "6bfd373e50c1c0e026712b4d8c809241eb7da87a"
+			"Rev": "f9b476d61dbdf6474e3d42cc5e854d0d8b7f759e"
 		},
 		{
 			"ImportPath": "k8s.io/apiserver/pkg/storage/storagebackend/factory",
-			"Rev": "6bfd373e50c1c0e026712b4d8c809241eb7da87a"
+			"Rev": "f9b476d61dbdf6474e3d42cc5e854d0d8b7f759e"
 		},
 		{
 			"ImportPath": "k8s.io/apiserver/pkg/storage/value",
-			"Rev": "6bfd373e50c1c0e026712b4d8c809241eb7da87a"
+			"Rev": "f9b476d61dbdf6474e3d42cc5e854d0d8b7f759e"
 		},
 		{
 			"ImportPath": "k8s.io/apiserver/pkg/util/feature",
-			"Rev": "6bfd373e50c1c0e026712b4d8c809241eb7da87a"
+			"Rev": "f9b476d61dbdf6474e3d42cc5e854d0d8b7f759e"
 		},
 		{
 			"ImportPath": "k8s.io/apiserver/pkg/util/flag",
-			"Rev": "6bfd373e50c1c0e026712b4d8c809241eb7da87a"
+			"Rev": "f9b476d61dbdf6474e3d42cc5e854d0d8b7f759e"
 		},
 		{
 			"ImportPath": "k8s.io/apiserver/pkg/util/flushwriter",
-			"Rev": "6bfd373e50c1c0e026712b4d8c809241eb7da87a"
+			"Rev": "f9b476d61dbdf6474e3d42cc5e854d0d8b7f759e"
 		},
 		{
 			"ImportPath": "k8s.io/apiserver/pkg/util/logs",
-			"Rev": "6bfd373e50c1c0e026712b4d8c809241eb7da87a"
+			"Rev": "f9b476d61dbdf6474e3d42cc5e854d0d8b7f759e"
 		},
 		{
 			"ImportPath": "k8s.io/apiserver/pkg/util/trace",
-			"Rev": "6bfd373e50c1c0e026712b4d8c809241eb7da87a"
+			"Rev": "f9b476d61dbdf6474e3d42cc5e854d0d8b7f759e"
 		},
 		{
 			"ImportPath": "k8s.io/apiserver/pkg/util/webhook",
-			"Rev": "6bfd373e50c1c0e026712b4d8c809241eb7da87a"
+			"Rev": "f9b476d61dbdf6474e3d42cc5e854d0d8b7f759e"
 		},
 		{
 			"ImportPath": "k8s.io/apiserver/pkg/util/wsstream",
-			"Rev": "6bfd373e50c1c0e026712b4d8c809241eb7da87a"
+			"Rev": "f9b476d61dbdf6474e3d42cc5e854d0d8b7f759e"
 		},
 		{
 			"ImportPath": "k8s.io/apiserver/plugin/pkg/audit/log",
-			"Rev": "6bfd373e50c1c0e026712b4d8c809241eb7da87a"
+			"Rev": "f9b476d61dbdf6474e3d42cc5e854d0d8b7f759e"
 		},
 		{
 			"ImportPath": "k8s.io/apiserver/plugin/pkg/audit/webhook",
-			"Rev": "6bfd373e50c1c0e026712b4d8c809241eb7da87a"
+			"Rev": "f9b476d61dbdf6474e3d42cc5e854d0d8b7f759e"
 		},
 		{
 			"ImportPath": "k8s.io/apiserver/plugin/pkg/authenticator/token/webhook",
-			"Rev": "6bfd373e50c1c0e026712b4d8c809241eb7da87a"
+			"Rev": "f9b476d61dbdf6474e3d42cc5e854d0d8b7f759e"
 		},
 		{
 			"ImportPath": "k8s.io/apiserver/plugin/pkg/authorizer/webhook",
-			"Rev": "6bfd373e50c1c0e026712b4d8c809241eb7da87a"
+			"Rev": "f9b476d61dbdf6474e3d42cc5e854d0d8b7f759e"
 		},
 		{
 			"ImportPath": "k8s.io/client-go/discovery",
-			"Rev": "b5186781b39641f37f0d0df2565138939cd4c2ab"
+			"Rev": "afb4606c45bae77c4dc2c15291d4d7d6d792196c"
 		},
 		{
 			"ImportPath": "k8s.io/client-go/discovery/fake",
-			"Rev": "b5186781b39641f37f0d0df2565138939cd4c2ab"
+			"Rev": "afb4606c45bae77c4dc2c15291d4d7d6d792196c"
 		},
 		{
 			"ImportPath": "k8s.io/client-go/dynamic",
-			"Rev": "b5186781b39641f37f0d0df2565138939cd4c2ab"
+			"Rev": "afb4606c45bae77c4dc2c15291d4d7d6d792196c"
 		},
 		{
 			"ImportPath": "k8s.io/client-go/informers",
-			"Rev": "b5186781b39641f37f0d0df2565138939cd4c2ab"
+			"Rev": "afb4606c45bae77c4dc2c15291d4d7d6d792196c"
 		},
 		{
 			"ImportPath": "k8s.io/client-go/informers/admissionregistration",
-			"Rev": "b5186781b39641f37f0d0df2565138939cd4c2ab"
+			"Rev": "afb4606c45bae77c4dc2c15291d4d7d6d792196c"
 		},
 		{
 			"ImportPath": "k8s.io/client-go/informers/admissionregistration/v1alpha1",
-			"Rev": "b5186781b39641f37f0d0df2565138939cd4c2ab"
+			"Rev": "afb4606c45bae77c4dc2c15291d4d7d6d792196c"
 		},
 		{
 			"ImportPath": "k8s.io/client-go/informers/apps",
-			"Rev": "b5186781b39641f37f0d0df2565138939cd4c2ab"
+			"Rev": "afb4606c45bae77c4dc2c15291d4d7d6d792196c"
 		},
 		{
 			"ImportPath": "k8s.io/client-go/informers/apps/v1beta1",
-			"Rev": "b5186781b39641f37f0d0df2565138939cd4c2ab"
+			"Rev": "afb4606c45bae77c4dc2c15291d4d7d6d792196c"
 		},
 		{
 			"ImportPath": "k8s.io/client-go/informers/apps/v1beta2",
-			"Rev": "b5186781b39641f37f0d0df2565138939cd4c2ab"
+			"Rev": "afb4606c45bae77c4dc2c15291d4d7d6d792196c"
 		},
 		{
 			"ImportPath": "k8s.io/client-go/informers/autoscaling",
-			"Rev": "b5186781b39641f37f0d0df2565138939cd4c2ab"
+			"Rev": "afb4606c45bae77c4dc2c15291d4d7d6d792196c"
 		},
 		{
 			"ImportPath": "k8s.io/client-go/informers/autoscaling/v1",
-			"Rev": "b5186781b39641f37f0d0df2565138939cd4c2ab"
-		},
-		{
-			"ImportPath": "k8s.io/client-go/informers/autoscaling/v2alpha1",
-			"Rev": "b5186781b39641f37f0d0df2565138939cd4c2ab"
+			"Rev": "afb4606c45bae77c4dc2c15291d4d7d6d792196c"
+		},
+		{
+			"ImportPath": "k8s.io/client-go/informers/autoscaling/v2beta1",
+			"Rev": "afb4606c45bae77c4dc2c15291d4d7d6d792196c"
 		},
 		{
 			"ImportPath": "k8s.io/client-go/informers/batch",
-			"Rev": "b5186781b39641f37f0d0df2565138939cd4c2ab"
+			"Rev": "afb4606c45bae77c4dc2c15291d4d7d6d792196c"
 		},
 		{
 			"ImportPath": "k8s.io/client-go/informers/batch/v1",
-			"Rev": "b5186781b39641f37f0d0df2565138939cd4c2ab"
+			"Rev": "afb4606c45bae77c4dc2c15291d4d7d6d792196c"
 		},
 		{
 			"ImportPath": "k8s.io/client-go/informers/batch/v1beta1",
-			"Rev": "b5186781b39641f37f0d0df2565138939cd4c2ab"
+			"Rev": "afb4606c45bae77c4dc2c15291d4d7d6d792196c"
 		},
 		{
 			"ImportPath": "k8s.io/client-go/informers/batch/v2alpha1",
-			"Rev": "b5186781b39641f37f0d0df2565138939cd4c2ab"
+			"Rev": "afb4606c45bae77c4dc2c15291d4d7d6d792196c"
 		},
 		{
 			"ImportPath": "k8s.io/client-go/informers/certificates",
-			"Rev": "b5186781b39641f37f0d0df2565138939cd4c2ab"
+			"Rev": "afb4606c45bae77c4dc2c15291d4d7d6d792196c"
 		},
 		{
 			"ImportPath": "k8s.io/client-go/informers/certificates/v1beta1",
-			"Rev": "b5186781b39641f37f0d0df2565138939cd4c2ab"
+			"Rev": "afb4606c45bae77c4dc2c15291d4d7d6d792196c"
 		},
 		{
 			"ImportPath": "k8s.io/client-go/informers/core",
-			"Rev": "b5186781b39641f37f0d0df2565138939cd4c2ab"
+			"Rev": "afb4606c45bae77c4dc2c15291d4d7d6d792196c"
 		},
 		{
 			"ImportPath": "k8s.io/client-go/informers/core/v1",
-			"Rev": "b5186781b39641f37f0d0df2565138939cd4c2ab"
+			"Rev": "afb4606c45bae77c4dc2c15291d4d7d6d792196c"
 		},
 		{
 			"ImportPath": "k8s.io/client-go/informers/extensions",
-			"Rev": "b5186781b39641f37f0d0df2565138939cd4c2ab"
+			"Rev": "afb4606c45bae77c4dc2c15291d4d7d6d792196c"
 		},
 		{
 			"ImportPath": "k8s.io/client-go/informers/extensions/v1beta1",
-			"Rev": "b5186781b39641f37f0d0df2565138939cd4c2ab"
+			"Rev": "afb4606c45bae77c4dc2c15291d4d7d6d792196c"
 		},
 		{
 			"ImportPath": "k8s.io/client-go/informers/internalinterfaces",
-			"Rev": "b5186781b39641f37f0d0df2565138939cd4c2ab"
+			"Rev": "afb4606c45bae77c4dc2c15291d4d7d6d792196c"
 		},
 		{
 			"ImportPath": "k8s.io/client-go/informers/networking",
-			"Rev": "b5186781b39641f37f0d0df2565138939cd4c2ab"
+			"Rev": "afb4606c45bae77c4dc2c15291d4d7d6d792196c"
 		},
 		{
 			"ImportPath": "k8s.io/client-go/informers/networking/v1",
-			"Rev": "b5186781b39641f37f0d0df2565138939cd4c2ab"
+			"Rev": "afb4606c45bae77c4dc2c15291d4d7d6d792196c"
 		},
 		{
 			"ImportPath": "k8s.io/client-go/informers/policy",
-			"Rev": "b5186781b39641f37f0d0df2565138939cd4c2ab"
+			"Rev": "afb4606c45bae77c4dc2c15291d4d7d6d792196c"
 		},
 		{
 			"ImportPath": "k8s.io/client-go/informers/policy/v1beta1",
-			"Rev": "b5186781b39641f37f0d0df2565138939cd4c2ab"
+			"Rev": "afb4606c45bae77c4dc2c15291d4d7d6d792196c"
 		},
 		{
 			"ImportPath": "k8s.io/client-go/informers/rbac",
-			"Rev": "b5186781b39641f37f0d0df2565138939cd4c2ab"
+			"Rev": "afb4606c45bae77c4dc2c15291d4d7d6d792196c"
 		},
 		{
 			"ImportPath": "k8s.io/client-go/informers/rbac/v1",
-			"Rev": "b5186781b39641f37f0d0df2565138939cd4c2ab"
+			"Rev": "afb4606c45bae77c4dc2c15291d4d7d6d792196c"
 		},
 		{
 			"ImportPath": "k8s.io/client-go/informers/rbac/v1alpha1",
-			"Rev": "b5186781b39641f37f0d0df2565138939cd4c2ab"
+			"Rev": "afb4606c45bae77c4dc2c15291d4d7d6d792196c"
 		},
 		{
 			"ImportPath": "k8s.io/client-go/informers/rbac/v1beta1",
-			"Rev": "b5186781b39641f37f0d0df2565138939cd4c2ab"
+			"Rev": "afb4606c45bae77c4dc2c15291d4d7d6d792196c"
 		},
 		{
 			"ImportPath": "k8s.io/client-go/informers/scheduling",
-			"Rev": "b5186781b39641f37f0d0df2565138939cd4c2ab"
+			"Rev": "afb4606c45bae77c4dc2c15291d4d7d6d792196c"
 		},
 		{
 			"ImportPath": "k8s.io/client-go/informers/scheduling/v1alpha1",
-			"Rev": "b5186781b39641f37f0d0df2565138939cd4c2ab"
+			"Rev": "afb4606c45bae77c4dc2c15291d4d7d6d792196c"
 		},
 		{
 			"ImportPath": "k8s.io/client-go/informers/settings",
-			"Rev": "b5186781b39641f37f0d0df2565138939cd4c2ab"
+			"Rev": "afb4606c45bae77c4dc2c15291d4d7d6d792196c"
 		},
 		{
 			"ImportPath": "k8s.io/client-go/informers/settings/v1alpha1",
-			"Rev": "b5186781b39641f37f0d0df2565138939cd4c2ab"
+			"Rev": "afb4606c45bae77c4dc2c15291d4d7d6d792196c"
 		},
 		{
 			"ImportPath": "k8s.io/client-go/informers/storage",
-			"Rev": "b5186781b39641f37f0d0df2565138939cd4c2ab"
+			"Rev": "afb4606c45bae77c4dc2c15291d4d7d6d792196c"
 		},
 		{
 			"ImportPath": "k8s.io/client-go/informers/storage/v1",
-			"Rev": "b5186781b39641f37f0d0df2565138939cd4c2ab"
+			"Rev": "afb4606c45bae77c4dc2c15291d4d7d6d792196c"
 		},
 		{
 			"ImportPath": "k8s.io/client-go/informers/storage/v1beta1",
-			"Rev": "b5186781b39641f37f0d0df2565138939cd4c2ab"
+			"Rev": "afb4606c45bae77c4dc2c15291d4d7d6d792196c"
 		},
 		{
 			"ImportPath": "k8s.io/client-go/kubernetes",
-			"Rev": "b5186781b39641f37f0d0df2565138939cd4c2ab"
+			"Rev": "afb4606c45bae77c4dc2c15291d4d7d6d792196c"
 		},
 		{
 			"ImportPath": "k8s.io/client-go/kubernetes/scheme",
-			"Rev": "b5186781b39641f37f0d0df2565138939cd4c2ab"
+			"Rev": "afb4606c45bae77c4dc2c15291d4d7d6d792196c"
 		},
 		{
 			"ImportPath": "k8s.io/client-go/kubernetes/typed/admissionregistration/v1alpha1",
-			"Rev": "b5186781b39641f37f0d0df2565138939cd4c2ab"
+			"Rev": "afb4606c45bae77c4dc2c15291d4d7d6d792196c"
 		},
 		{
 			"ImportPath": "k8s.io/client-go/kubernetes/typed/apps/v1beta1",
-			"Rev": "b5186781b39641f37f0d0df2565138939cd4c2ab"
+			"Rev": "afb4606c45bae77c4dc2c15291d4d7d6d792196c"
 		},
 		{
 			"ImportPath": "k8s.io/client-go/kubernetes/typed/apps/v1beta2",
-			"Rev": "b5186781b39641f37f0d0df2565138939cd4c2ab"
+			"Rev": "afb4606c45bae77c4dc2c15291d4d7d6d792196c"
 		},
 		{
 			"ImportPath": "k8s.io/client-go/kubernetes/typed/authentication/v1",
-			"Rev": "b5186781b39641f37f0d0df2565138939cd4c2ab"
+			"Rev": "afb4606c45bae77c4dc2c15291d4d7d6d792196c"
 		},
 		{
 			"ImportPath": "k8s.io/client-go/kubernetes/typed/authentication/v1beta1",
-			"Rev": "b5186781b39641f37f0d0df2565138939cd4c2ab"
+			"Rev": "afb4606c45bae77c4dc2c15291d4d7d6d792196c"
 		},
 		{
 			"ImportPath": "k8s.io/client-go/kubernetes/typed/authorization/v1",
-			"Rev": "b5186781b39641f37f0d0df2565138939cd4c2ab"
+			"Rev": "afb4606c45bae77c4dc2c15291d4d7d6d792196c"
 		},
 		{
 			"ImportPath": "k8s.io/client-go/kubernetes/typed/authorization/v1beta1",
-			"Rev": "b5186781b39641f37f0d0df2565138939cd4c2ab"
+			"Rev": "afb4606c45bae77c4dc2c15291d4d7d6d792196c"
 		},
 		{
 			"ImportPath": "k8s.io/client-go/kubernetes/typed/autoscaling/v1",
-			"Rev": "b5186781b39641f37f0d0df2565138939cd4c2ab"
-		},
-		{
-			"ImportPath": "k8s.io/client-go/kubernetes/typed/autoscaling/v2alpha1",
-			"Rev": "b5186781b39641f37f0d0df2565138939cd4c2ab"
+			"Rev": "afb4606c45bae77c4dc2c15291d4d7d6d792196c"
+		},
+		{
+			"ImportPath": "k8s.io/client-go/kubernetes/typed/autoscaling/v2beta1",
+			"Rev": "afb4606c45bae77c4dc2c15291d4d7d6d792196c"
 		},
 		{
 			"ImportPath": "k8s.io/client-go/kubernetes/typed/batch/v1",
-			"Rev": "b5186781b39641f37f0d0df2565138939cd4c2ab"
+			"Rev": "afb4606c45bae77c4dc2c15291d4d7d6d792196c"
 		},
 		{
 			"ImportPath": "k8s.io/client-go/kubernetes/typed/batch/v1beta1",
-			"Rev": "b5186781b39641f37f0d0df2565138939cd4c2ab"
+			"Rev": "afb4606c45bae77c4dc2c15291d4d7d6d792196c"
 		},
 		{
 			"ImportPath": "k8s.io/client-go/kubernetes/typed/batch/v2alpha1",
-			"Rev": "b5186781b39641f37f0d0df2565138939cd4c2ab"
+			"Rev": "afb4606c45bae77c4dc2c15291d4d7d6d792196c"
 		},
 		{
 			"ImportPath": "k8s.io/client-go/kubernetes/typed/certificates/v1beta1",
-			"Rev": "b5186781b39641f37f0d0df2565138939cd4c2ab"
+			"Rev": "afb4606c45bae77c4dc2c15291d4d7d6d792196c"
 		},
 		{
 			"ImportPath": "k8s.io/client-go/kubernetes/typed/core/v1",
-			"Rev": "b5186781b39641f37f0d0df2565138939cd4c2ab"
+			"Rev": "afb4606c45bae77c4dc2c15291d4d7d6d792196c"
 		},
 		{
 			"ImportPath": "k8s.io/client-go/kubernetes/typed/extensions/v1beta1",
-			"Rev": "b5186781b39641f37f0d0df2565138939cd4c2ab"
+			"Rev": "afb4606c45bae77c4dc2c15291d4d7d6d792196c"
 		},
 		{
 			"ImportPath": "k8s.io/client-go/kubernetes/typed/networking/v1",
-			"Rev": "b5186781b39641f37f0d0df2565138939cd4c2ab"
+			"Rev": "afb4606c45bae77c4dc2c15291d4d7d6d792196c"
 		},
 		{
 			"ImportPath": "k8s.io/client-go/kubernetes/typed/policy/v1beta1",
-			"Rev": "b5186781b39641f37f0d0df2565138939cd4c2ab"
+			"Rev": "afb4606c45bae77c4dc2c15291d4d7d6d792196c"
 		},
 		{
 			"ImportPath": "k8s.io/client-go/kubernetes/typed/rbac/v1",
-			"Rev": "b5186781b39641f37f0d0df2565138939cd4c2ab"
+			"Rev": "afb4606c45bae77c4dc2c15291d4d7d6d792196c"
 		},
 		{
 			"ImportPath": "k8s.io/client-go/kubernetes/typed/rbac/v1alpha1",
-			"Rev": "b5186781b39641f37f0d0df2565138939cd4c2ab"
+			"Rev": "afb4606c45bae77c4dc2c15291d4d7d6d792196c"
 		},
 		{
 			"ImportPath": "k8s.io/client-go/kubernetes/typed/rbac/v1beta1",
-			"Rev": "b5186781b39641f37f0d0df2565138939cd4c2ab"
+			"Rev": "afb4606c45bae77c4dc2c15291d4d7d6d792196c"
 		},
 		{
 			"ImportPath": "k8s.io/client-go/kubernetes/typed/scheduling/v1alpha1",
-			"Rev": "b5186781b39641f37f0d0df2565138939cd4c2ab"
+			"Rev": "afb4606c45bae77c4dc2c15291d4d7d6d792196c"
 		},
 		{
 			"ImportPath": "k8s.io/client-go/kubernetes/typed/settings/v1alpha1",
-			"Rev": "b5186781b39641f37f0d0df2565138939cd4c2ab"
+			"Rev": "afb4606c45bae77c4dc2c15291d4d7d6d792196c"
 		},
 		{
 			"ImportPath": "k8s.io/client-go/kubernetes/typed/storage/v1",
-			"Rev": "b5186781b39641f37f0d0df2565138939cd4c2ab"
+			"Rev": "afb4606c45bae77c4dc2c15291d4d7d6d792196c"
 		},
 		{
 			"ImportPath": "k8s.io/client-go/kubernetes/typed/storage/v1beta1",
-			"Rev": "b5186781b39641f37f0d0df2565138939cd4c2ab"
+			"Rev": "afb4606c45bae77c4dc2c15291d4d7d6d792196c"
 		},
 		{
 			"ImportPath": "k8s.io/client-go/listers/admissionregistration/v1alpha1",
-			"Rev": "b5186781b39641f37f0d0df2565138939cd4c2ab"
+			"Rev": "afb4606c45bae77c4dc2c15291d4d7d6d792196c"
 		},
 		{
 			"ImportPath": "k8s.io/client-go/listers/apps/v1beta1",
-			"Rev": "b5186781b39641f37f0d0df2565138939cd4c2ab"
+			"Rev": "afb4606c45bae77c4dc2c15291d4d7d6d792196c"
 		},
 		{
 			"ImportPath": "k8s.io/client-go/listers/apps/v1beta2",
-			"Rev": "b5186781b39641f37f0d0df2565138939cd4c2ab"
+			"Rev": "afb4606c45bae77c4dc2c15291d4d7d6d792196c"
 		},
 		{
 			"ImportPath": "k8s.io/client-go/listers/autoscaling/v1",
-			"Rev": "b5186781b39641f37f0d0df2565138939cd4c2ab"
-		},
-		{
-			"ImportPath": "k8s.io/client-go/listers/autoscaling/v2alpha1",
-			"Rev": "b5186781b39641f37f0d0df2565138939cd4c2ab"
+			"Rev": "afb4606c45bae77c4dc2c15291d4d7d6d792196c"
+		},
+		{
+			"ImportPath": "k8s.io/client-go/listers/autoscaling/v2beta1",
+			"Rev": "afb4606c45bae77c4dc2c15291d4d7d6d792196c"
 		},
 		{
 			"ImportPath": "k8s.io/client-go/listers/batch/v1",
-			"Rev": "b5186781b39641f37f0d0df2565138939cd4c2ab"
+			"Rev": "afb4606c45bae77c4dc2c15291d4d7d6d792196c"
 		},
 		{
 			"ImportPath": "k8s.io/client-go/listers/batch/v1beta1",
-			"Rev": "b5186781b39641f37f0d0df2565138939cd4c2ab"
+			"Rev": "afb4606c45bae77c4dc2c15291d4d7d6d792196c"
 		},
 		{
 			"ImportPath": "k8s.io/client-go/listers/batch/v2alpha1",
-			"Rev": "b5186781b39641f37f0d0df2565138939cd4c2ab"
+			"Rev": "afb4606c45bae77c4dc2c15291d4d7d6d792196c"
 		},
 		{
 			"ImportPath": "k8s.io/client-go/listers/certificates/v1beta1",
-			"Rev": "b5186781b39641f37f0d0df2565138939cd4c2ab"
+			"Rev": "afb4606c45bae77c4dc2c15291d4d7d6d792196c"
 		},
 		{
 			"ImportPath": "k8s.io/client-go/listers/core/v1",
-			"Rev": "b5186781b39641f37f0d0df2565138939cd4c2ab"
+			"Rev": "afb4606c45bae77c4dc2c15291d4d7d6d792196c"
 		},
 		{
 			"ImportPath": "k8s.io/client-go/listers/extensions/v1beta1",
-			"Rev": "b5186781b39641f37f0d0df2565138939cd4c2ab"
+			"Rev": "afb4606c45bae77c4dc2c15291d4d7d6d792196c"
 		},
 		{
 			"ImportPath": "k8s.io/client-go/listers/networking/v1",
-			"Rev": "b5186781b39641f37f0d0df2565138939cd4c2ab"
+			"Rev": "afb4606c45bae77c4dc2c15291d4d7d6d792196c"
 		},
 		{
 			"ImportPath": "k8s.io/client-go/listers/policy/v1beta1",
-			"Rev": "b5186781b39641f37f0d0df2565138939cd4c2ab"
+			"Rev": "afb4606c45bae77c4dc2c15291d4d7d6d792196c"
 		},
 		{
 			"ImportPath": "k8s.io/client-go/listers/rbac/v1",
-			"Rev": "b5186781b39641f37f0d0df2565138939cd4c2ab"
+			"Rev": "afb4606c45bae77c4dc2c15291d4d7d6d792196c"
 		},
 		{
 			"ImportPath": "k8s.io/client-go/listers/rbac/v1alpha1",
-			"Rev": "b5186781b39641f37f0d0df2565138939cd4c2ab"
+			"Rev": "afb4606c45bae77c4dc2c15291d4d7d6d792196c"
 		},
 		{
 			"ImportPath": "k8s.io/client-go/listers/rbac/v1beta1",
-			"Rev": "b5186781b39641f37f0d0df2565138939cd4c2ab"
+			"Rev": "afb4606c45bae77c4dc2c15291d4d7d6d792196c"
 		},
 		{
 			"ImportPath": "k8s.io/client-go/listers/scheduling/v1alpha1",
-			"Rev": "b5186781b39641f37f0d0df2565138939cd4c2ab"
+			"Rev": "afb4606c45bae77c4dc2c15291d4d7d6d792196c"
 		},
 		{
 			"ImportPath": "k8s.io/client-go/listers/settings/v1alpha1",
-			"Rev": "b5186781b39641f37f0d0df2565138939cd4c2ab"
+			"Rev": "afb4606c45bae77c4dc2c15291d4d7d6d792196c"
 		},
 		{
 			"ImportPath": "k8s.io/client-go/listers/storage/v1",
-			"Rev": "b5186781b39641f37f0d0df2565138939cd4c2ab"
+			"Rev": "afb4606c45bae77c4dc2c15291d4d7d6d792196c"
 		},
 		{
 			"ImportPath": "k8s.io/client-go/listers/storage/v1beta1",
-			"Rev": "b5186781b39641f37f0d0df2565138939cd4c2ab"
+			"Rev": "afb4606c45bae77c4dc2c15291d4d7d6d792196c"
 		},
 		{
 			"ImportPath": "k8s.io/client-go/pkg/version",
-			"Rev": "b5186781b39641f37f0d0df2565138939cd4c2ab"
+			"Rev": "afb4606c45bae77c4dc2c15291d4d7d6d792196c"
 		},
 		{
 			"ImportPath": "k8s.io/client-go/rest",
-			"Rev": "b5186781b39641f37f0d0df2565138939cd4c2ab"
+			"Rev": "afb4606c45bae77c4dc2c15291d4d7d6d792196c"
 		},
 		{
 			"ImportPath": "k8s.io/client-go/rest/watch",
-			"Rev": "b5186781b39641f37f0d0df2565138939cd4c2ab"
+			"Rev": "afb4606c45bae77c4dc2c15291d4d7d6d792196c"
 		},
 		{
 			"ImportPath": "k8s.io/client-go/testing",
-			"Rev": "b5186781b39641f37f0d0df2565138939cd4c2ab"
+			"Rev": "afb4606c45bae77c4dc2c15291d4d7d6d792196c"
 		},
 		{
 			"ImportPath": "k8s.io/client-go/tools/auth",
-			"Rev": "b5186781b39641f37f0d0df2565138939cd4c2ab"
+			"Rev": "afb4606c45bae77c4dc2c15291d4d7d6d792196c"
 		},
 		{
 			"ImportPath": "k8s.io/client-go/tools/cache",
-			"Rev": "b5186781b39641f37f0d0df2565138939cd4c2ab"
+			"Rev": "afb4606c45bae77c4dc2c15291d4d7d6d792196c"
 		},
 		{
 			"ImportPath": "k8s.io/client-go/tools/clientcmd",
-			"Rev": "b5186781b39641f37f0d0df2565138939cd4c2ab"
+			"Rev": "afb4606c45bae77c4dc2c15291d4d7d6d792196c"
 		},
 		{
 			"ImportPath": "k8s.io/client-go/tools/clientcmd/api",
-			"Rev": "b5186781b39641f37f0d0df2565138939cd4c2ab"
+			"Rev": "afb4606c45bae77c4dc2c15291d4d7d6d792196c"
 		},
 		{
 			"ImportPath": "k8s.io/client-go/tools/clientcmd/api/latest",
-			"Rev": "b5186781b39641f37f0d0df2565138939cd4c2ab"
+			"Rev": "afb4606c45bae77c4dc2c15291d4d7d6d792196c"
 		},
 		{
 			"ImportPath": "k8s.io/client-go/tools/clientcmd/api/v1",
-			"Rev": "b5186781b39641f37f0d0df2565138939cd4c2ab"
+			"Rev": "afb4606c45bae77c4dc2c15291d4d7d6d792196c"
 		},
 		{
 			"ImportPath": "k8s.io/client-go/tools/metrics",
-			"Rev": "b5186781b39641f37f0d0df2565138939cd4c2ab"
+			"Rev": "afb4606c45bae77c4dc2c15291d4d7d6d792196c"
 		},
 		{
 			"ImportPath": "k8s.io/client-go/tools/pager",
-			"Rev": "b5186781b39641f37f0d0df2565138939cd4c2ab"
+			"Rev": "afb4606c45bae77c4dc2c15291d4d7d6d792196c"
 		},
 		{
 			"ImportPath": "k8s.io/client-go/tools/reference",
-			"Rev": "b5186781b39641f37f0d0df2565138939cd4c2ab"
+			"Rev": "afb4606c45bae77c4dc2c15291d4d7d6d792196c"
 		},
 		{
 			"ImportPath": "k8s.io/client-go/transport",
-			"Rev": "b5186781b39641f37f0d0df2565138939cd4c2ab"
+			"Rev": "afb4606c45bae77c4dc2c15291d4d7d6d792196c"
 		},
 		{
 			"ImportPath": "k8s.io/client-go/util/cert",
-			"Rev": "b5186781b39641f37f0d0df2565138939cd4c2ab"
+			"Rev": "afb4606c45bae77c4dc2c15291d4d7d6d792196c"
 		},
 		{
 			"ImportPath": "k8s.io/client-go/util/flowcontrol",
-			"Rev": "b5186781b39641f37f0d0df2565138939cd4c2ab"
+			"Rev": "afb4606c45bae77c4dc2c15291d4d7d6d792196c"
 		},
 		{
 			"ImportPath": "k8s.io/client-go/util/homedir",
-			"Rev": "b5186781b39641f37f0d0df2565138939cd4c2ab"
+			"Rev": "afb4606c45bae77c4dc2c15291d4d7d6d792196c"
 		},
 		{
 			"ImportPath": "k8s.io/client-go/util/integer",
-			"Rev": "b5186781b39641f37f0d0df2565138939cd4c2ab"
+			"Rev": "afb4606c45bae77c4dc2c15291d4d7d6d792196c"
 		},
 		{
 			"ImportPath": "k8s.io/client-go/util/workqueue",
-			"Rev": "b5186781b39641f37f0d0df2565138939cd4c2ab"
-=======
-			"Rev": "cadaf100c0a3dd6b254f320d6d651df079ec8e0a"
-		},
-		{
-			"ImportPath": "k8s.io/api/apps/v1beta1",
-			"Rev": "cadaf100c0a3dd6b254f320d6d651df079ec8e0a"
-		},
-		{
-			"ImportPath": "k8s.io/api/apps/v1beta2",
-			"Rev": "cadaf100c0a3dd6b254f320d6d651df079ec8e0a"
-		},
-		{
-			"ImportPath": "k8s.io/api/authentication/v1",
-			"Rev": "cadaf100c0a3dd6b254f320d6d651df079ec8e0a"
-		},
-		{
-			"ImportPath": "k8s.io/api/authentication/v1beta1",
-			"Rev": "cadaf100c0a3dd6b254f320d6d651df079ec8e0a"
-		},
-		{
-			"ImportPath": "k8s.io/api/authorization/v1",
-			"Rev": "cadaf100c0a3dd6b254f320d6d651df079ec8e0a"
-		},
-		{
-			"ImportPath": "k8s.io/api/authorization/v1beta1",
-			"Rev": "cadaf100c0a3dd6b254f320d6d651df079ec8e0a"
-		},
-		{
-			"ImportPath": "k8s.io/api/autoscaling/v1",
-			"Rev": "cadaf100c0a3dd6b254f320d6d651df079ec8e0a"
-		},
-		{
-			"ImportPath": "k8s.io/api/autoscaling/v2beta1",
-			"Rev": "cadaf100c0a3dd6b254f320d6d651df079ec8e0a"
-		},
-		{
-			"ImportPath": "k8s.io/api/batch/v1",
-			"Rev": "cadaf100c0a3dd6b254f320d6d651df079ec8e0a"
-		},
-		{
-			"ImportPath": "k8s.io/api/batch/v1beta1",
-			"Rev": "cadaf100c0a3dd6b254f320d6d651df079ec8e0a"
-		},
-		{
-			"ImportPath": "k8s.io/api/batch/v2alpha1",
-			"Rev": "cadaf100c0a3dd6b254f320d6d651df079ec8e0a"
-		},
-		{
-			"ImportPath": "k8s.io/api/certificates/v1beta1",
-			"Rev": "cadaf100c0a3dd6b254f320d6d651df079ec8e0a"
-		},
-		{
-			"ImportPath": "k8s.io/api/core/v1",
-			"Rev": "cadaf100c0a3dd6b254f320d6d651df079ec8e0a"
-		},
-		{
-			"ImportPath": "k8s.io/api/extensions/v1beta1",
-			"Rev": "cadaf100c0a3dd6b254f320d6d651df079ec8e0a"
-		},
-		{
-			"ImportPath": "k8s.io/api/networking/v1",
-			"Rev": "cadaf100c0a3dd6b254f320d6d651df079ec8e0a"
-		},
-		{
-			"ImportPath": "k8s.io/api/policy/v1beta1",
-			"Rev": "cadaf100c0a3dd6b254f320d6d651df079ec8e0a"
-		},
-		{
-			"ImportPath": "k8s.io/api/rbac/v1",
-			"Rev": "cadaf100c0a3dd6b254f320d6d651df079ec8e0a"
-		},
-		{
-			"ImportPath": "k8s.io/api/rbac/v1alpha1",
-			"Rev": "cadaf100c0a3dd6b254f320d6d651df079ec8e0a"
-		},
-		{
-			"ImportPath": "k8s.io/api/rbac/v1beta1",
-			"Rev": "cadaf100c0a3dd6b254f320d6d651df079ec8e0a"
-		},
-		{
-			"ImportPath": "k8s.io/api/scheduling/v1alpha1",
-			"Rev": "cadaf100c0a3dd6b254f320d6d651df079ec8e0a"
-		},
-		{
-			"ImportPath": "k8s.io/api/settings/v1alpha1",
-			"Rev": "cadaf100c0a3dd6b254f320d6d651df079ec8e0a"
-		},
-		{
-			"ImportPath": "k8s.io/api/storage/v1",
-			"Rev": "cadaf100c0a3dd6b254f320d6d651df079ec8e0a"
-		},
-		{
-			"ImportPath": "k8s.io/api/storage/v1beta1",
-			"Rev": "cadaf100c0a3dd6b254f320d6d651df079ec8e0a"
-		},
-		{
-			"ImportPath": "k8s.io/apimachinery/pkg/api/equality",
-			"Rev": "3b05bbfa0a45413bfa184edbf9af617e277962fb"
-		},
-		{
-			"ImportPath": "k8s.io/apimachinery/pkg/api/errors",
-			"Rev": "3b05bbfa0a45413bfa184edbf9af617e277962fb"
-		},
-		{
-			"ImportPath": "k8s.io/apimachinery/pkg/api/meta",
-			"Rev": "3b05bbfa0a45413bfa184edbf9af617e277962fb"
-		},
-		{
-			"ImportPath": "k8s.io/apimachinery/pkg/api/resource",
-			"Rev": "3b05bbfa0a45413bfa184edbf9af617e277962fb"
-		},
-		{
-			"ImportPath": "k8s.io/apimachinery/pkg/api/testing",
-			"Rev": "3b05bbfa0a45413bfa184edbf9af617e277962fb"
-		},
-		{
-			"ImportPath": "k8s.io/apimachinery/pkg/api/testing/fuzzer",
-			"Rev": "3b05bbfa0a45413bfa184edbf9af617e277962fb"
-		},
-		{
-			"ImportPath": "k8s.io/apimachinery/pkg/api/testing/roundtrip",
-			"Rev": "3b05bbfa0a45413bfa184edbf9af617e277962fb"
-		},
-		{
-			"ImportPath": "k8s.io/apimachinery/pkg/api/validation",
-			"Rev": "3b05bbfa0a45413bfa184edbf9af617e277962fb"
-		},
-		{
-			"ImportPath": "k8s.io/apimachinery/pkg/api/validation/path",
-			"Rev": "3b05bbfa0a45413bfa184edbf9af617e277962fb"
-		},
-		{
-			"ImportPath": "k8s.io/apimachinery/pkg/apimachinery",
-			"Rev": "3b05bbfa0a45413bfa184edbf9af617e277962fb"
-		},
-		{
-			"ImportPath": "k8s.io/apimachinery/pkg/apimachinery/announced",
-			"Rev": "3b05bbfa0a45413bfa184edbf9af617e277962fb"
-		},
-		{
-			"ImportPath": "k8s.io/apimachinery/pkg/apimachinery/registered",
-			"Rev": "3b05bbfa0a45413bfa184edbf9af617e277962fb"
-		},
-		{
-			"ImportPath": "k8s.io/apimachinery/pkg/apis/meta/fuzzer",
-			"Rev": "3b05bbfa0a45413bfa184edbf9af617e277962fb"
-		},
-		{
-			"ImportPath": "k8s.io/apimachinery/pkg/apis/meta/internalversion",
-			"Rev": "3b05bbfa0a45413bfa184edbf9af617e277962fb"
-		},
-		{
-			"ImportPath": "k8s.io/apimachinery/pkg/apis/meta/v1",
-			"Rev": "3b05bbfa0a45413bfa184edbf9af617e277962fb"
-		},
-		{
-			"ImportPath": "k8s.io/apimachinery/pkg/apis/meta/v1/unstructured",
-			"Rev": "3b05bbfa0a45413bfa184edbf9af617e277962fb"
-		},
-		{
-			"ImportPath": "k8s.io/apimachinery/pkg/apis/meta/v1/validation",
-			"Rev": "3b05bbfa0a45413bfa184edbf9af617e277962fb"
-		},
-		{
-			"ImportPath": "k8s.io/apimachinery/pkg/apis/meta/v1alpha1",
-			"Rev": "3b05bbfa0a45413bfa184edbf9af617e277962fb"
-		},
-		{
-			"ImportPath": "k8s.io/apimachinery/pkg/conversion",
-			"Rev": "3b05bbfa0a45413bfa184edbf9af617e277962fb"
-		},
-		{
-			"ImportPath": "k8s.io/apimachinery/pkg/conversion/queryparams",
-			"Rev": "3b05bbfa0a45413bfa184edbf9af617e277962fb"
-		},
-		{
-			"ImportPath": "k8s.io/apimachinery/pkg/conversion/unstructured",
-			"Rev": "3b05bbfa0a45413bfa184edbf9af617e277962fb"
-		},
-		{
-			"ImportPath": "k8s.io/apimachinery/pkg/fields",
-			"Rev": "3b05bbfa0a45413bfa184edbf9af617e277962fb"
-		},
-		{
-			"ImportPath": "k8s.io/apimachinery/pkg/labels",
-			"Rev": "3b05bbfa0a45413bfa184edbf9af617e277962fb"
-		},
-		{
-			"ImportPath": "k8s.io/apimachinery/pkg/runtime",
-			"Rev": "3b05bbfa0a45413bfa184edbf9af617e277962fb"
-		},
-		{
-			"ImportPath": "k8s.io/apimachinery/pkg/runtime/schema",
-			"Rev": "3b05bbfa0a45413bfa184edbf9af617e277962fb"
-		},
-		{
-			"ImportPath": "k8s.io/apimachinery/pkg/runtime/serializer",
-			"Rev": "3b05bbfa0a45413bfa184edbf9af617e277962fb"
-		},
-		{
-			"ImportPath": "k8s.io/apimachinery/pkg/runtime/serializer/json",
-			"Rev": "3b05bbfa0a45413bfa184edbf9af617e277962fb"
-		},
-		{
-			"ImportPath": "k8s.io/apimachinery/pkg/runtime/serializer/protobuf",
-			"Rev": "3b05bbfa0a45413bfa184edbf9af617e277962fb"
-		},
-		{
-			"ImportPath": "k8s.io/apimachinery/pkg/runtime/serializer/recognizer",
-			"Rev": "3b05bbfa0a45413bfa184edbf9af617e277962fb"
-		},
-		{
-			"ImportPath": "k8s.io/apimachinery/pkg/runtime/serializer/streaming",
-			"Rev": "3b05bbfa0a45413bfa184edbf9af617e277962fb"
-		},
-		{
-			"ImportPath": "k8s.io/apimachinery/pkg/runtime/serializer/versioning",
-			"Rev": "3b05bbfa0a45413bfa184edbf9af617e277962fb"
-		},
-		{
-			"ImportPath": "k8s.io/apimachinery/pkg/selection",
-			"Rev": "3b05bbfa0a45413bfa184edbf9af617e277962fb"
-		},
-		{
-			"ImportPath": "k8s.io/apimachinery/pkg/types",
-			"Rev": "3b05bbfa0a45413bfa184edbf9af617e277962fb"
-		},
-		{
-			"ImportPath": "k8s.io/apimachinery/pkg/util/cache",
-			"Rev": "3b05bbfa0a45413bfa184edbf9af617e277962fb"
-		},
-		{
-			"ImportPath": "k8s.io/apimachinery/pkg/util/clock",
-			"Rev": "3b05bbfa0a45413bfa184edbf9af617e277962fb"
-		},
-		{
-			"ImportPath": "k8s.io/apimachinery/pkg/util/diff",
-			"Rev": "3b05bbfa0a45413bfa184edbf9af617e277962fb"
-		},
-		{
-			"ImportPath": "k8s.io/apimachinery/pkg/util/errors",
-			"Rev": "3b05bbfa0a45413bfa184edbf9af617e277962fb"
-		},
-		{
-			"ImportPath": "k8s.io/apimachinery/pkg/util/framer",
-			"Rev": "3b05bbfa0a45413bfa184edbf9af617e277962fb"
-		},
-		{
-			"ImportPath": "k8s.io/apimachinery/pkg/util/httpstream",
-			"Rev": "3b05bbfa0a45413bfa184edbf9af617e277962fb"
-		},
-		{
-			"ImportPath": "k8s.io/apimachinery/pkg/util/intstr",
-			"Rev": "3b05bbfa0a45413bfa184edbf9af617e277962fb"
-		},
-		{
-			"ImportPath": "k8s.io/apimachinery/pkg/util/json",
-			"Rev": "3b05bbfa0a45413bfa184edbf9af617e277962fb"
-		},
-		{
-			"ImportPath": "k8s.io/apimachinery/pkg/util/mergepatch",
-			"Rev": "3b05bbfa0a45413bfa184edbf9af617e277962fb"
-		},
-		{
-			"ImportPath": "k8s.io/apimachinery/pkg/util/net",
-			"Rev": "3b05bbfa0a45413bfa184edbf9af617e277962fb"
-		},
-		{
-			"ImportPath": "k8s.io/apimachinery/pkg/util/proxy",
-			"Rev": "3b05bbfa0a45413bfa184edbf9af617e277962fb"
-		},
-		{
-			"ImportPath": "k8s.io/apimachinery/pkg/util/rand",
-			"Rev": "3b05bbfa0a45413bfa184edbf9af617e277962fb"
-		},
-		{
-			"ImportPath": "k8s.io/apimachinery/pkg/util/runtime",
-			"Rev": "3b05bbfa0a45413bfa184edbf9af617e277962fb"
-		},
-		{
-			"ImportPath": "k8s.io/apimachinery/pkg/util/sets",
-			"Rev": "3b05bbfa0a45413bfa184edbf9af617e277962fb"
-		},
-		{
-			"ImportPath": "k8s.io/apimachinery/pkg/util/strategicpatch",
-			"Rev": "3b05bbfa0a45413bfa184edbf9af617e277962fb"
-		},
-		{
-			"ImportPath": "k8s.io/apimachinery/pkg/util/uuid",
-			"Rev": "3b05bbfa0a45413bfa184edbf9af617e277962fb"
-		},
-		{
-			"ImportPath": "k8s.io/apimachinery/pkg/util/validation",
-			"Rev": "3b05bbfa0a45413bfa184edbf9af617e277962fb"
-		},
-		{
-			"ImportPath": "k8s.io/apimachinery/pkg/util/validation/field",
-			"Rev": "3b05bbfa0a45413bfa184edbf9af617e277962fb"
-		},
-		{
-			"ImportPath": "k8s.io/apimachinery/pkg/util/wait",
-			"Rev": "3b05bbfa0a45413bfa184edbf9af617e277962fb"
-		},
-		{
-			"ImportPath": "k8s.io/apimachinery/pkg/util/yaml",
-			"Rev": "3b05bbfa0a45413bfa184edbf9af617e277962fb"
-		},
-		{
-			"ImportPath": "k8s.io/apimachinery/pkg/version",
-			"Rev": "3b05bbfa0a45413bfa184edbf9af617e277962fb"
-		},
-		{
-			"ImportPath": "k8s.io/apimachinery/pkg/watch",
-			"Rev": "3b05bbfa0a45413bfa184edbf9af617e277962fb"
-		},
-		{
-			"ImportPath": "k8s.io/apimachinery/third_party/forked/golang/json",
-			"Rev": "3b05bbfa0a45413bfa184edbf9af617e277962fb"
-		},
-		{
-			"ImportPath": "k8s.io/apimachinery/third_party/forked/golang/netutil",
-			"Rev": "3b05bbfa0a45413bfa184edbf9af617e277962fb"
-		},
-		{
-			"ImportPath": "k8s.io/apimachinery/third_party/forked/golang/reflect",
-			"Rev": "3b05bbfa0a45413bfa184edbf9af617e277962fb"
-		},
-		{
-			"ImportPath": "k8s.io/apiserver/pkg/admission",
-			"Rev": "c1e53d745d0fe45bf7d5d44697e6eface25fceca"
-		},
-		{
-			"ImportPath": "k8s.io/apiserver/pkg/admission/initializer",
-			"Rev": "c1e53d745d0fe45bf7d5d44697e6eface25fceca"
-		},
-		{
-			"ImportPath": "k8s.io/apiserver/pkg/admission/plugin/namespace/lifecycle",
-			"Rev": "c1e53d745d0fe45bf7d5d44697e6eface25fceca"
-		},
-		{
-			"ImportPath": "k8s.io/apiserver/pkg/apis/apiserver",
-			"Rev": "c1e53d745d0fe45bf7d5d44697e6eface25fceca"
-		},
-		{
-			"ImportPath": "k8s.io/apiserver/pkg/apis/apiserver/install",
-			"Rev": "c1e53d745d0fe45bf7d5d44697e6eface25fceca"
-		},
-		{
-			"ImportPath": "k8s.io/apiserver/pkg/apis/apiserver/v1alpha1",
-			"Rev": "c1e53d745d0fe45bf7d5d44697e6eface25fceca"
-		},
-		{
-			"ImportPath": "k8s.io/apiserver/pkg/apis/audit",
-			"Rev": "c1e53d745d0fe45bf7d5d44697e6eface25fceca"
-		},
-		{
-			"ImportPath": "k8s.io/apiserver/pkg/apis/audit/install",
-			"Rev": "c1e53d745d0fe45bf7d5d44697e6eface25fceca"
-		},
-		{
-			"ImportPath": "k8s.io/apiserver/pkg/apis/audit/v1alpha1",
-			"Rev": "c1e53d745d0fe45bf7d5d44697e6eface25fceca"
-		},
-		{
-			"ImportPath": "k8s.io/apiserver/pkg/apis/audit/v1beta1",
-			"Rev": "c1e53d745d0fe45bf7d5d44697e6eface25fceca"
-		},
-		{
-			"ImportPath": "k8s.io/apiserver/pkg/apis/audit/validation",
-			"Rev": "c1e53d745d0fe45bf7d5d44697e6eface25fceca"
-		},
-		{
-			"ImportPath": "k8s.io/apiserver/pkg/audit",
-			"Rev": "c1e53d745d0fe45bf7d5d44697e6eface25fceca"
-		},
-		{
-			"ImportPath": "k8s.io/apiserver/pkg/audit/policy",
-			"Rev": "c1e53d745d0fe45bf7d5d44697e6eface25fceca"
-		},
-		{
-			"ImportPath": "k8s.io/apiserver/pkg/authentication/authenticator",
-			"Rev": "c1e53d745d0fe45bf7d5d44697e6eface25fceca"
-		},
-		{
-			"ImportPath": "k8s.io/apiserver/pkg/authentication/authenticatorfactory",
-			"Rev": "c1e53d745d0fe45bf7d5d44697e6eface25fceca"
-		},
-		{
-			"ImportPath": "k8s.io/apiserver/pkg/authentication/group",
-			"Rev": "c1e53d745d0fe45bf7d5d44697e6eface25fceca"
-		},
-		{
-			"ImportPath": "k8s.io/apiserver/pkg/authentication/request/anonymous",
-			"Rev": "c1e53d745d0fe45bf7d5d44697e6eface25fceca"
-		},
-		{
-			"ImportPath": "k8s.io/apiserver/pkg/authentication/request/bearertoken",
-			"Rev": "c1e53d745d0fe45bf7d5d44697e6eface25fceca"
-		},
-		{
-			"ImportPath": "k8s.io/apiserver/pkg/authentication/request/headerrequest",
-			"Rev": "c1e53d745d0fe45bf7d5d44697e6eface25fceca"
-		},
-		{
-			"ImportPath": "k8s.io/apiserver/pkg/authentication/request/union",
-			"Rev": "c1e53d745d0fe45bf7d5d44697e6eface25fceca"
-		},
-		{
-			"ImportPath": "k8s.io/apiserver/pkg/authentication/request/websocket",
-			"Rev": "c1e53d745d0fe45bf7d5d44697e6eface25fceca"
-		},
-		{
-			"ImportPath": "k8s.io/apiserver/pkg/authentication/request/x509",
-			"Rev": "c1e53d745d0fe45bf7d5d44697e6eface25fceca"
-		},
-		{
-			"ImportPath": "k8s.io/apiserver/pkg/authentication/serviceaccount",
-			"Rev": "c1e53d745d0fe45bf7d5d44697e6eface25fceca"
-		},
-		{
-			"ImportPath": "k8s.io/apiserver/pkg/authentication/token/tokenfile",
-			"Rev": "c1e53d745d0fe45bf7d5d44697e6eface25fceca"
-		},
-		{
-			"ImportPath": "k8s.io/apiserver/pkg/authentication/user",
-			"Rev": "c1e53d745d0fe45bf7d5d44697e6eface25fceca"
-		},
-		{
-			"ImportPath": "k8s.io/apiserver/pkg/authorization/authorizer",
-			"Rev": "c1e53d745d0fe45bf7d5d44697e6eface25fceca"
-		},
-		{
-			"ImportPath": "k8s.io/apiserver/pkg/authorization/authorizerfactory",
-			"Rev": "c1e53d745d0fe45bf7d5d44697e6eface25fceca"
-		},
-		{
-			"ImportPath": "k8s.io/apiserver/pkg/authorization/union",
-			"Rev": "c1e53d745d0fe45bf7d5d44697e6eface25fceca"
-		},
-		{
-			"ImportPath": "k8s.io/apiserver/pkg/endpoints",
-			"Rev": "c1e53d745d0fe45bf7d5d44697e6eface25fceca"
-		},
-		{
-			"ImportPath": "k8s.io/apiserver/pkg/endpoints/discovery",
-			"Rev": "c1e53d745d0fe45bf7d5d44697e6eface25fceca"
-		},
-		{
-			"ImportPath": "k8s.io/apiserver/pkg/endpoints/filters",
-			"Rev": "c1e53d745d0fe45bf7d5d44697e6eface25fceca"
-		},
-		{
-			"ImportPath": "k8s.io/apiserver/pkg/endpoints/handlers",
-			"Rev": "c1e53d745d0fe45bf7d5d44697e6eface25fceca"
-		},
-		{
-			"ImportPath": "k8s.io/apiserver/pkg/endpoints/handlers/negotiation",
-			"Rev": "c1e53d745d0fe45bf7d5d44697e6eface25fceca"
-		},
-		{
-			"ImportPath": "k8s.io/apiserver/pkg/endpoints/handlers/responsewriters",
-			"Rev": "c1e53d745d0fe45bf7d5d44697e6eface25fceca"
-		},
-		{
-			"ImportPath": "k8s.io/apiserver/pkg/endpoints/metrics",
-			"Rev": "c1e53d745d0fe45bf7d5d44697e6eface25fceca"
-		},
-		{
-			"ImportPath": "k8s.io/apiserver/pkg/endpoints/openapi",
-			"Rev": "c1e53d745d0fe45bf7d5d44697e6eface25fceca"
-		},
-		{
-			"ImportPath": "k8s.io/apiserver/pkg/endpoints/request",
-			"Rev": "c1e53d745d0fe45bf7d5d44697e6eface25fceca"
-		},
-		{
-			"ImportPath": "k8s.io/apiserver/pkg/features",
-			"Rev": "c1e53d745d0fe45bf7d5d44697e6eface25fceca"
-		},
-		{
-			"ImportPath": "k8s.io/apiserver/pkg/registry/generic",
-			"Rev": "c1e53d745d0fe45bf7d5d44697e6eface25fceca"
-		},
-		{
-			"ImportPath": "k8s.io/apiserver/pkg/registry/generic/registry",
-			"Rev": "c1e53d745d0fe45bf7d5d44697e6eface25fceca"
-		},
-		{
-			"ImportPath": "k8s.io/apiserver/pkg/registry/rest",
-			"Rev": "c1e53d745d0fe45bf7d5d44697e6eface25fceca"
-		},
-		{
-			"ImportPath": "k8s.io/apiserver/pkg/server",
-			"Rev": "c1e53d745d0fe45bf7d5d44697e6eface25fceca"
-		},
-		{
-			"ImportPath": "k8s.io/apiserver/pkg/server/filters",
-			"Rev": "c1e53d745d0fe45bf7d5d44697e6eface25fceca"
-		},
-		{
-			"ImportPath": "k8s.io/apiserver/pkg/server/healthz",
-			"Rev": "c1e53d745d0fe45bf7d5d44697e6eface25fceca"
-		},
-		{
-			"ImportPath": "k8s.io/apiserver/pkg/server/httplog",
-			"Rev": "c1e53d745d0fe45bf7d5d44697e6eface25fceca"
-		},
-		{
-			"ImportPath": "k8s.io/apiserver/pkg/server/mux",
-			"Rev": "c1e53d745d0fe45bf7d5d44697e6eface25fceca"
-		},
-		{
-			"ImportPath": "k8s.io/apiserver/pkg/server/options",
-			"Rev": "c1e53d745d0fe45bf7d5d44697e6eface25fceca"
-		},
-		{
-			"ImportPath": "k8s.io/apiserver/pkg/server/routes",
-			"Rev": "c1e53d745d0fe45bf7d5d44697e6eface25fceca"
-		},
-		{
-			"ImportPath": "k8s.io/apiserver/pkg/server/routes/data/swagger",
-			"Rev": "c1e53d745d0fe45bf7d5d44697e6eface25fceca"
-		},
-		{
-			"ImportPath": "k8s.io/apiserver/pkg/server/storage",
-			"Rev": "c1e53d745d0fe45bf7d5d44697e6eface25fceca"
-		},
-		{
-			"ImportPath": "k8s.io/apiserver/pkg/storage",
-			"Rev": "c1e53d745d0fe45bf7d5d44697e6eface25fceca"
-		},
-		{
-			"ImportPath": "k8s.io/apiserver/pkg/storage/errors",
-			"Rev": "c1e53d745d0fe45bf7d5d44697e6eface25fceca"
-		},
-		{
-			"ImportPath": "k8s.io/apiserver/pkg/storage/etcd",
-			"Rev": "c1e53d745d0fe45bf7d5d44697e6eface25fceca"
-		},
-		{
-			"ImportPath": "k8s.io/apiserver/pkg/storage/etcd/metrics",
-			"Rev": "c1e53d745d0fe45bf7d5d44697e6eface25fceca"
-		},
-		{
-			"ImportPath": "k8s.io/apiserver/pkg/storage/etcd/util",
-			"Rev": "c1e53d745d0fe45bf7d5d44697e6eface25fceca"
-		},
-		{
-			"ImportPath": "k8s.io/apiserver/pkg/storage/etcd3",
-			"Rev": "c1e53d745d0fe45bf7d5d44697e6eface25fceca"
-		},
-		{
-			"ImportPath": "k8s.io/apiserver/pkg/storage/etcd3/preflight",
-			"Rev": "c1e53d745d0fe45bf7d5d44697e6eface25fceca"
-		},
-		{
-			"ImportPath": "k8s.io/apiserver/pkg/storage/names",
-			"Rev": "c1e53d745d0fe45bf7d5d44697e6eface25fceca"
-		},
-		{
-			"ImportPath": "k8s.io/apiserver/pkg/storage/storagebackend",
-			"Rev": "c1e53d745d0fe45bf7d5d44697e6eface25fceca"
-		},
-		{
-			"ImportPath": "k8s.io/apiserver/pkg/storage/storagebackend/factory",
-			"Rev": "c1e53d745d0fe45bf7d5d44697e6eface25fceca"
-		},
-		{
-			"ImportPath": "k8s.io/apiserver/pkg/storage/value",
-			"Rev": "c1e53d745d0fe45bf7d5d44697e6eface25fceca"
-		},
-		{
-			"ImportPath": "k8s.io/apiserver/pkg/util/feature",
-			"Rev": "c1e53d745d0fe45bf7d5d44697e6eface25fceca"
-		},
-		{
-			"ImportPath": "k8s.io/apiserver/pkg/util/flag",
-			"Rev": "c1e53d745d0fe45bf7d5d44697e6eface25fceca"
-		},
-		{
-			"ImportPath": "k8s.io/apiserver/pkg/util/flushwriter",
-			"Rev": "c1e53d745d0fe45bf7d5d44697e6eface25fceca"
-		},
-		{
-			"ImportPath": "k8s.io/apiserver/pkg/util/logs",
-			"Rev": "c1e53d745d0fe45bf7d5d44697e6eface25fceca"
-		},
-		{
-			"ImportPath": "k8s.io/apiserver/pkg/util/trace",
-			"Rev": "c1e53d745d0fe45bf7d5d44697e6eface25fceca"
-		},
-		{
-			"ImportPath": "k8s.io/apiserver/pkg/util/webhook",
-			"Rev": "c1e53d745d0fe45bf7d5d44697e6eface25fceca"
-		},
-		{
-			"ImportPath": "k8s.io/apiserver/pkg/util/wsstream",
-			"Rev": "c1e53d745d0fe45bf7d5d44697e6eface25fceca"
-		},
-		{
-			"ImportPath": "k8s.io/apiserver/plugin/pkg/audit/log",
-			"Rev": "c1e53d745d0fe45bf7d5d44697e6eface25fceca"
-		},
-		{
-			"ImportPath": "k8s.io/apiserver/plugin/pkg/audit/webhook",
-			"Rev": "c1e53d745d0fe45bf7d5d44697e6eface25fceca"
-		},
-		{
-			"ImportPath": "k8s.io/apiserver/plugin/pkg/authenticator/token/webhook",
-			"Rev": "c1e53d745d0fe45bf7d5d44697e6eface25fceca"
-		},
-		{
-			"ImportPath": "k8s.io/apiserver/plugin/pkg/authorizer/webhook",
-			"Rev": "c1e53d745d0fe45bf7d5d44697e6eface25fceca"
-		},
-		{
-			"ImportPath": "k8s.io/client-go/discovery",
-			"Rev": "82aa063804cf055e16e8911250f888bc216e8b61"
-		},
-		{
-			"ImportPath": "k8s.io/client-go/discovery/fake",
-			"Rev": "82aa063804cf055e16e8911250f888bc216e8b61"
-		},
-		{
-			"ImportPath": "k8s.io/client-go/dynamic",
-			"Rev": "82aa063804cf055e16e8911250f888bc216e8b61"
-		},
-		{
-			"ImportPath": "k8s.io/client-go/informers",
-			"Rev": "82aa063804cf055e16e8911250f888bc216e8b61"
-		},
-		{
-			"ImportPath": "k8s.io/client-go/informers/admissionregistration",
-			"Rev": "82aa063804cf055e16e8911250f888bc216e8b61"
-		},
-		{
-			"ImportPath": "k8s.io/client-go/informers/admissionregistration/v1alpha1",
-			"Rev": "82aa063804cf055e16e8911250f888bc216e8b61"
-		},
-		{
-			"ImportPath": "k8s.io/client-go/informers/apps",
-			"Rev": "82aa063804cf055e16e8911250f888bc216e8b61"
-		},
-		{
-			"ImportPath": "k8s.io/client-go/informers/apps/v1beta1",
-			"Rev": "82aa063804cf055e16e8911250f888bc216e8b61"
-		},
-		{
-			"ImportPath": "k8s.io/client-go/informers/apps/v1beta2",
-			"Rev": "82aa063804cf055e16e8911250f888bc216e8b61"
-		},
-		{
-			"ImportPath": "k8s.io/client-go/informers/autoscaling",
-			"Rev": "82aa063804cf055e16e8911250f888bc216e8b61"
-		},
-		{
-			"ImportPath": "k8s.io/client-go/informers/autoscaling/v1",
-			"Rev": "82aa063804cf055e16e8911250f888bc216e8b61"
-		},
-		{
-			"ImportPath": "k8s.io/client-go/informers/autoscaling/v2beta1",
-			"Rev": "82aa063804cf055e16e8911250f888bc216e8b61"
-		},
-		{
-			"ImportPath": "k8s.io/client-go/informers/batch",
-			"Rev": "82aa063804cf055e16e8911250f888bc216e8b61"
-		},
-		{
-			"ImportPath": "k8s.io/client-go/informers/batch/v1",
-			"Rev": "82aa063804cf055e16e8911250f888bc216e8b61"
-		},
-		{
-			"ImportPath": "k8s.io/client-go/informers/batch/v1beta1",
-			"Rev": "82aa063804cf055e16e8911250f888bc216e8b61"
-		},
-		{
-			"ImportPath": "k8s.io/client-go/informers/batch/v2alpha1",
-			"Rev": "82aa063804cf055e16e8911250f888bc216e8b61"
-		},
-		{
-			"ImportPath": "k8s.io/client-go/informers/certificates",
-			"Rev": "82aa063804cf055e16e8911250f888bc216e8b61"
-		},
-		{
-			"ImportPath": "k8s.io/client-go/informers/certificates/v1beta1",
-			"Rev": "82aa063804cf055e16e8911250f888bc216e8b61"
-		},
-		{
-			"ImportPath": "k8s.io/client-go/informers/core",
-			"Rev": "82aa063804cf055e16e8911250f888bc216e8b61"
-		},
-		{
-			"ImportPath": "k8s.io/client-go/informers/core/v1",
-			"Rev": "82aa063804cf055e16e8911250f888bc216e8b61"
-		},
-		{
-			"ImportPath": "k8s.io/client-go/informers/extensions",
-			"Rev": "82aa063804cf055e16e8911250f888bc216e8b61"
-		},
-		{
-			"ImportPath": "k8s.io/client-go/informers/extensions/v1beta1",
-			"Rev": "82aa063804cf055e16e8911250f888bc216e8b61"
-		},
-		{
-			"ImportPath": "k8s.io/client-go/informers/internalinterfaces",
-			"Rev": "82aa063804cf055e16e8911250f888bc216e8b61"
-		},
-		{
-			"ImportPath": "k8s.io/client-go/informers/networking",
-			"Rev": "82aa063804cf055e16e8911250f888bc216e8b61"
-		},
-		{
-			"ImportPath": "k8s.io/client-go/informers/networking/v1",
-			"Rev": "82aa063804cf055e16e8911250f888bc216e8b61"
-		},
-		{
-			"ImportPath": "k8s.io/client-go/informers/policy",
-			"Rev": "82aa063804cf055e16e8911250f888bc216e8b61"
-		},
-		{
-			"ImportPath": "k8s.io/client-go/informers/policy/v1beta1",
-			"Rev": "82aa063804cf055e16e8911250f888bc216e8b61"
-		},
-		{
-			"ImportPath": "k8s.io/client-go/informers/rbac",
-			"Rev": "82aa063804cf055e16e8911250f888bc216e8b61"
-		},
-		{
-			"ImportPath": "k8s.io/client-go/informers/rbac/v1",
-			"Rev": "82aa063804cf055e16e8911250f888bc216e8b61"
-		},
-		{
-			"ImportPath": "k8s.io/client-go/informers/rbac/v1alpha1",
-			"Rev": "82aa063804cf055e16e8911250f888bc216e8b61"
-		},
-		{
-			"ImportPath": "k8s.io/client-go/informers/rbac/v1beta1",
-			"Rev": "82aa063804cf055e16e8911250f888bc216e8b61"
-		},
-		{
-			"ImportPath": "k8s.io/client-go/informers/scheduling",
-			"Rev": "82aa063804cf055e16e8911250f888bc216e8b61"
-		},
-		{
-			"ImportPath": "k8s.io/client-go/informers/scheduling/v1alpha1",
-			"Rev": "82aa063804cf055e16e8911250f888bc216e8b61"
-		},
-		{
-			"ImportPath": "k8s.io/client-go/informers/settings",
-			"Rev": "82aa063804cf055e16e8911250f888bc216e8b61"
-		},
-		{
-			"ImportPath": "k8s.io/client-go/informers/settings/v1alpha1",
-			"Rev": "82aa063804cf055e16e8911250f888bc216e8b61"
-		},
-		{
-			"ImportPath": "k8s.io/client-go/informers/storage",
-			"Rev": "82aa063804cf055e16e8911250f888bc216e8b61"
-		},
-		{
-			"ImportPath": "k8s.io/client-go/informers/storage/v1",
-			"Rev": "82aa063804cf055e16e8911250f888bc216e8b61"
-		},
-		{
-			"ImportPath": "k8s.io/client-go/informers/storage/v1beta1",
-			"Rev": "82aa063804cf055e16e8911250f888bc216e8b61"
-		},
-		{
-			"ImportPath": "k8s.io/client-go/kubernetes",
-			"Rev": "82aa063804cf055e16e8911250f888bc216e8b61"
-		},
-		{
-			"ImportPath": "k8s.io/client-go/kubernetes/scheme",
-			"Rev": "82aa063804cf055e16e8911250f888bc216e8b61"
-		},
-		{
-			"ImportPath": "k8s.io/client-go/kubernetes/typed/admissionregistration/v1alpha1",
-			"Rev": "82aa063804cf055e16e8911250f888bc216e8b61"
-		},
-		{
-			"ImportPath": "k8s.io/client-go/kubernetes/typed/apps/v1beta1",
-			"Rev": "82aa063804cf055e16e8911250f888bc216e8b61"
-		},
-		{
-			"ImportPath": "k8s.io/client-go/kubernetes/typed/apps/v1beta2",
-			"Rev": "82aa063804cf055e16e8911250f888bc216e8b61"
-		},
-		{
-			"ImportPath": "k8s.io/client-go/kubernetes/typed/authentication/v1",
-			"Rev": "82aa063804cf055e16e8911250f888bc216e8b61"
-		},
-		{
-			"ImportPath": "k8s.io/client-go/kubernetes/typed/authentication/v1beta1",
-			"Rev": "82aa063804cf055e16e8911250f888bc216e8b61"
-		},
-		{
-			"ImportPath": "k8s.io/client-go/kubernetes/typed/authorization/v1",
-			"Rev": "82aa063804cf055e16e8911250f888bc216e8b61"
-		},
-		{
-			"ImportPath": "k8s.io/client-go/kubernetes/typed/authorization/v1beta1",
-			"Rev": "82aa063804cf055e16e8911250f888bc216e8b61"
-		},
-		{
-			"ImportPath": "k8s.io/client-go/kubernetes/typed/autoscaling/v1",
-			"Rev": "82aa063804cf055e16e8911250f888bc216e8b61"
-		},
-		{
-			"ImportPath": "k8s.io/client-go/kubernetes/typed/autoscaling/v2beta1",
-			"Rev": "82aa063804cf055e16e8911250f888bc216e8b61"
-		},
-		{
-			"ImportPath": "k8s.io/client-go/kubernetes/typed/batch/v1",
-			"Rev": "82aa063804cf055e16e8911250f888bc216e8b61"
-		},
-		{
-			"ImportPath": "k8s.io/client-go/kubernetes/typed/batch/v1beta1",
-			"Rev": "82aa063804cf055e16e8911250f888bc216e8b61"
-		},
-		{
-			"ImportPath": "k8s.io/client-go/kubernetes/typed/batch/v2alpha1",
-			"Rev": "82aa063804cf055e16e8911250f888bc216e8b61"
-		},
-		{
-			"ImportPath": "k8s.io/client-go/kubernetes/typed/certificates/v1beta1",
-			"Rev": "82aa063804cf055e16e8911250f888bc216e8b61"
-		},
-		{
-			"ImportPath": "k8s.io/client-go/kubernetes/typed/core/v1",
-			"Rev": "82aa063804cf055e16e8911250f888bc216e8b61"
-		},
-		{
-			"ImportPath": "k8s.io/client-go/kubernetes/typed/extensions/v1beta1",
-			"Rev": "82aa063804cf055e16e8911250f888bc216e8b61"
-		},
-		{
-			"ImportPath": "k8s.io/client-go/kubernetes/typed/networking/v1",
-			"Rev": "82aa063804cf055e16e8911250f888bc216e8b61"
-		},
-		{
-			"ImportPath": "k8s.io/client-go/kubernetes/typed/policy/v1beta1",
-			"Rev": "82aa063804cf055e16e8911250f888bc216e8b61"
-		},
-		{
-			"ImportPath": "k8s.io/client-go/kubernetes/typed/rbac/v1",
-			"Rev": "82aa063804cf055e16e8911250f888bc216e8b61"
-		},
-		{
-			"ImportPath": "k8s.io/client-go/kubernetes/typed/rbac/v1alpha1",
-			"Rev": "82aa063804cf055e16e8911250f888bc216e8b61"
-		},
-		{
-			"ImportPath": "k8s.io/client-go/kubernetes/typed/rbac/v1beta1",
-			"Rev": "82aa063804cf055e16e8911250f888bc216e8b61"
-		},
-		{
-			"ImportPath": "k8s.io/client-go/kubernetes/typed/scheduling/v1alpha1",
-			"Rev": "82aa063804cf055e16e8911250f888bc216e8b61"
-		},
-		{
-			"ImportPath": "k8s.io/client-go/kubernetes/typed/settings/v1alpha1",
-			"Rev": "82aa063804cf055e16e8911250f888bc216e8b61"
-		},
-		{
-			"ImportPath": "k8s.io/client-go/kubernetes/typed/storage/v1",
-			"Rev": "82aa063804cf055e16e8911250f888bc216e8b61"
-		},
-		{
-			"ImportPath": "k8s.io/client-go/kubernetes/typed/storage/v1beta1",
-			"Rev": "82aa063804cf055e16e8911250f888bc216e8b61"
-		},
-		{
-			"ImportPath": "k8s.io/client-go/listers/admissionregistration/v1alpha1",
-			"Rev": "82aa063804cf055e16e8911250f888bc216e8b61"
-		},
-		{
-			"ImportPath": "k8s.io/client-go/listers/apps/v1beta1",
-			"Rev": "82aa063804cf055e16e8911250f888bc216e8b61"
-		},
-		{
-			"ImportPath": "k8s.io/client-go/listers/apps/v1beta2",
-			"Rev": "82aa063804cf055e16e8911250f888bc216e8b61"
-		},
-		{
-			"ImportPath": "k8s.io/client-go/listers/autoscaling/v1",
-			"Rev": "82aa063804cf055e16e8911250f888bc216e8b61"
-		},
-		{
-			"ImportPath": "k8s.io/client-go/listers/autoscaling/v2beta1",
-			"Rev": "82aa063804cf055e16e8911250f888bc216e8b61"
-		},
-		{
-			"ImportPath": "k8s.io/client-go/listers/batch/v1",
-			"Rev": "82aa063804cf055e16e8911250f888bc216e8b61"
-		},
-		{
-			"ImportPath": "k8s.io/client-go/listers/batch/v1beta1",
-			"Rev": "82aa063804cf055e16e8911250f888bc216e8b61"
-		},
-		{
-			"ImportPath": "k8s.io/client-go/listers/batch/v2alpha1",
-			"Rev": "82aa063804cf055e16e8911250f888bc216e8b61"
-		},
-		{
-			"ImportPath": "k8s.io/client-go/listers/certificates/v1beta1",
-			"Rev": "82aa063804cf055e16e8911250f888bc216e8b61"
-		},
-		{
-			"ImportPath": "k8s.io/client-go/listers/core/v1",
-			"Rev": "82aa063804cf055e16e8911250f888bc216e8b61"
-		},
-		{
-			"ImportPath": "k8s.io/client-go/listers/extensions/v1beta1",
-			"Rev": "82aa063804cf055e16e8911250f888bc216e8b61"
-		},
-		{
-			"ImportPath": "k8s.io/client-go/listers/networking/v1",
-			"Rev": "82aa063804cf055e16e8911250f888bc216e8b61"
-		},
-		{
-			"ImportPath": "k8s.io/client-go/listers/policy/v1beta1",
-			"Rev": "82aa063804cf055e16e8911250f888bc216e8b61"
-		},
-		{
-			"ImportPath": "k8s.io/client-go/listers/rbac/v1",
-			"Rev": "82aa063804cf055e16e8911250f888bc216e8b61"
-		},
-		{
-			"ImportPath": "k8s.io/client-go/listers/rbac/v1alpha1",
-			"Rev": "82aa063804cf055e16e8911250f888bc216e8b61"
-		},
-		{
-			"ImportPath": "k8s.io/client-go/listers/rbac/v1beta1",
-			"Rev": "82aa063804cf055e16e8911250f888bc216e8b61"
-		},
-		{
-			"ImportPath": "k8s.io/client-go/listers/scheduling/v1alpha1",
-			"Rev": "82aa063804cf055e16e8911250f888bc216e8b61"
-		},
-		{
-			"ImportPath": "k8s.io/client-go/listers/settings/v1alpha1",
-			"Rev": "82aa063804cf055e16e8911250f888bc216e8b61"
-		},
-		{
-			"ImportPath": "k8s.io/client-go/listers/storage/v1",
-			"Rev": "82aa063804cf055e16e8911250f888bc216e8b61"
-		},
-		{
-			"ImportPath": "k8s.io/client-go/listers/storage/v1beta1",
-			"Rev": "82aa063804cf055e16e8911250f888bc216e8b61"
-		},
-		{
-			"ImportPath": "k8s.io/client-go/pkg/version",
-			"Rev": "82aa063804cf055e16e8911250f888bc216e8b61"
-		},
-		{
-			"ImportPath": "k8s.io/client-go/rest",
-			"Rev": "82aa063804cf055e16e8911250f888bc216e8b61"
-		},
-		{
-			"ImportPath": "k8s.io/client-go/rest/watch",
-			"Rev": "82aa063804cf055e16e8911250f888bc216e8b61"
-		},
-		{
-			"ImportPath": "k8s.io/client-go/testing",
-			"Rev": "82aa063804cf055e16e8911250f888bc216e8b61"
-		},
-		{
-			"ImportPath": "k8s.io/client-go/tools/auth",
-			"Rev": "82aa063804cf055e16e8911250f888bc216e8b61"
-		},
-		{
-			"ImportPath": "k8s.io/client-go/tools/cache",
-			"Rev": "82aa063804cf055e16e8911250f888bc216e8b61"
-		},
-		{
-			"ImportPath": "k8s.io/client-go/tools/clientcmd",
-			"Rev": "82aa063804cf055e16e8911250f888bc216e8b61"
-		},
-		{
-			"ImportPath": "k8s.io/client-go/tools/clientcmd/api",
-			"Rev": "82aa063804cf055e16e8911250f888bc216e8b61"
-		},
-		{
-			"ImportPath": "k8s.io/client-go/tools/clientcmd/api/latest",
-			"Rev": "82aa063804cf055e16e8911250f888bc216e8b61"
-		},
-		{
-			"ImportPath": "k8s.io/client-go/tools/clientcmd/api/v1",
-			"Rev": "82aa063804cf055e16e8911250f888bc216e8b61"
-		},
-		{
-			"ImportPath": "k8s.io/client-go/tools/metrics",
-			"Rev": "82aa063804cf055e16e8911250f888bc216e8b61"
-		},
-		{
-			"ImportPath": "k8s.io/client-go/tools/pager",
-			"Rev": "82aa063804cf055e16e8911250f888bc216e8b61"
-		},
-		{
-			"ImportPath": "k8s.io/client-go/tools/reference",
-			"Rev": "82aa063804cf055e16e8911250f888bc216e8b61"
-		},
-		{
-			"ImportPath": "k8s.io/client-go/transport",
-			"Rev": "82aa063804cf055e16e8911250f888bc216e8b61"
-		},
-		{
-			"ImportPath": "k8s.io/client-go/util/cert",
-			"Rev": "82aa063804cf055e16e8911250f888bc216e8b61"
-		},
-		{
-			"ImportPath": "k8s.io/client-go/util/flowcontrol",
-			"Rev": "82aa063804cf055e16e8911250f888bc216e8b61"
-		},
-		{
-			"ImportPath": "k8s.io/client-go/util/homedir",
-			"Rev": "82aa063804cf055e16e8911250f888bc216e8b61"
-		},
-		{
-			"ImportPath": "k8s.io/client-go/util/integer",
-			"Rev": "82aa063804cf055e16e8911250f888bc216e8b61"
-		},
-		{
-			"ImportPath": "k8s.io/client-go/util/workqueue",
-			"Rev": "82aa063804cf055e16e8911250f888bc216e8b61"
->>>>>>> e15e93d7
+			"Rev": "afb4606c45bae77c4dc2c15291d4d7d6d792196c"
 		},
 		{
 			"ImportPath": "k8s.io/kube-openapi/pkg/builder",
